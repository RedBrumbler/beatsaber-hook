{
  "sharedDir": "shared",
  "dependenciesDir": "extern",
  "info": {
    "name": "beatsaber-hook",
    "id": "beatsaber-hook",
    "version": "4.0.0",
    "url": "https://github.com/sc2ad/beatsaber-hook",
<<<<<<< HEAD
    "additionalData": {}
=======
    "additionalData": {
      "soLink": "https://github.com/sc2ad/beatsaber-hook/releases/download/v0.5.8/libbeatsaber-hook.so",
      "debugSoLink": "https://github.com/sc2ad/beatsaber-hook/releases/download/v0.5.8/debug_libbeatsaber-hook.so",
      "branchName": "master"
    }
>>>>>>> 32107b6d
  },
  "dependencies": [
    {
      "id": "scotland2",
      "versionRange": "^0.1.2",
      "additionalData": {}
    },
    {
      "id": "libil2cpp",
<<<<<<< HEAD
      "versionRange": ">=0.3.0, <0.4.0",
=======
      "versionRange": ">=0.1.2, <0.3.0",
>>>>>>> 32107b6d
      "additionalData": {}
    },
    {
      "id": "capstone",
      "versionRange": "^0.1.0",
      "additionalData": {
        "private": true
      }
    }
  ],
  "workspace": {
<<<<<<< HEAD
    "scripts": {}
=======
    "scripts": {
      "build": [
        "pwsh ./build.ps1"
      ]
    }
>>>>>>> 32107b6d
  }
}<|MERGE_RESOLUTION|>--- conflicted
+++ resolved
@@ -6,15 +6,11 @@
     "id": "beatsaber-hook",
     "version": "4.0.0",
     "url": "https://github.com/sc2ad/beatsaber-hook",
-<<<<<<< HEAD
-    "additionalData": {}
-=======
     "additionalData": {
       "soLink": "https://github.com/sc2ad/beatsaber-hook/releases/download/v0.5.8/libbeatsaber-hook.so",
       "debugSoLink": "https://github.com/sc2ad/beatsaber-hook/releases/download/v0.5.8/debug_libbeatsaber-hook.so",
       "branchName": "master"
     }
->>>>>>> 32107b6d
   },
   "dependencies": [
     {
@@ -24,11 +20,7 @@
     },
     {
       "id": "libil2cpp",
-<<<<<<< HEAD
       "versionRange": ">=0.3.0, <0.4.0",
-=======
-      "versionRange": ">=0.1.2, <0.3.0",
->>>>>>> 32107b6d
       "additionalData": {}
     },
     {
@@ -40,14 +32,13 @@
     }
   ],
   "workspace": {
-<<<<<<< HEAD
-    "scripts": {}
-=======
     "scripts": {
       "build": [
         "pwsh ./build.ps1"
+      ],
+      "install": [
+        "pwsh ./scripts/install.ps1"
       ]
     }
->>>>>>> 32107b6d
   }
 }