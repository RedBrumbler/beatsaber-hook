--- conflicted
+++ resolved
@@ -140,33 +140,6 @@
 
 template <typename T>
     requires(std::is_same_v<T, std::string_view> || std::is_same_v<T, std::u16string_view>)
-<<<<<<< HEAD
-    bool strcomp(Il2CppString const* lhs, T const rhs) noexcept
-    {
-        if (!lhs || lhs->length != (int)rhs.size()) return false;
-
-        Il2CppChar const* first = lhs->chars;
-        auto const* second = rhs.data();
-        Il2CppChar const* firstEnd = first + lhs->length;
-        auto const* secondEnd = second + (int)rhs.size();
-
-        while (first != firstEnd && second != secondEnd)
-        {
-            if (*first != *second) return false;
-            first++; second++;
-        }
-
-        return first == firstEnd && second == secondEnd;
-    }
-
-    bool strcomp(Il2CppString const* lhs, std::string_view const rhs) noexcept {
-        return strcomp<std::remove_const_t<decltype(rhs)>>(lhs, rhs);
-    }
-
-    bool strcomp(Il2CppString const* lhs, std::u16string_view const rhs) noexcept {
-        return strcomp<std::remove_const_t<decltype(rhs)>>(lhs, rhs);
-    }
-=======
 bool strcomp(Il2CppString const* lhs, T const rhs) noexcept {
     if (!lhs || lhs->length != (int)rhs.size()) return false;
 
@@ -183,22 +156,14 @@
 
     return first == firstEnd && second == secondEnd;
 }
->>>>>>> 32107b6d
 
 bool strcomp(Il2CppString const* lhs, std::string_view const rhs) noexcept {
     return strcomp<std::remove_const_t<decltype(rhs)>>(lhs, rhs);
 }
 
-<<<<<<< HEAD
-        Il2CppChar const* first = lhs->chars;
-        Il2CppChar const* second = rhs->chars;
-        Il2CppChar const* firstEnd = first + lhs->length;
-        Il2CppChar const* secondEnd = second + rhs->length;
-=======
 bool strcomp(Il2CppString const* lhs, std::u16string_view const rhs) noexcept {
     return strcomp<std::remove_const_t<decltype(rhs)>>(lhs, rhs);
 }
->>>>>>> 32107b6d
 
 bool strcomp(Il2CppString const* lhs, Il2CppString const* rhs) noexcept {
     if (lhs == rhs) return true;
@@ -220,7 +185,6 @@
 
 template <typename T>
     requires(std::is_same_v<T, std::string_view> || std::is_same_v<T, std::u16string_view>)
-<<<<<<< HEAD
     bool strless(Il2CppString const* lhs, T const rhs) noexcept {
         if (!lhs) return true;
 
@@ -237,21 +201,6 @@
                 continue;
             }
             return *first < *second;
-=======
-bool strless(Il2CppString const* lhs, T const rhs) noexcept {
-    if (!lhs) return true;
-
-    Il2CppChar const* first = lhs->chars;
-    auto const* second = rhs.data();
-    Il2CppChar const* firstEnd = lhs->chars + lhs->length;
-    auto const* secondEnd = rhs.data() + rhs.size();
-
-    while (first != firstEnd && second != secondEnd) {
-        if (*first == *second) {
-            first++;
-            second++;
-            continue;
->>>>>>> 32107b6d
         }
         return *first < *second;
     }
@@ -260,7 +209,6 @@
     return second != secondEnd;
 }
 
-<<<<<<< HEAD
     bool strless(Il2CppString const* lhs, std::string_view const rhs) noexcept {
         return strless<std::remove_const_t<decltype(rhs)>>(lhs, rhs);
     }
@@ -287,31 +235,6 @@
                 continue;
             }
             return *first < *second;
-=======
-bool strless(Il2CppString const* lhs, std::string_view const rhs) noexcept {
-    return strless<std::remove_const_t<decltype(rhs)>>(lhs, rhs);
-}
-
-bool strless(Il2CppString const* lhs, std::u16string_view const rhs) noexcept {
-    return strless<std::remove_const_t<decltype(rhs)>>(lhs, rhs);
-}
-
-bool strless(Il2CppString const* lhs, Il2CppString const* rhs) noexcept {
-    if (!lhs && !rhs) return false;
-    if (!lhs) return true;
-    if (!rhs) return false;
-
-    Il2CppChar const* first = lhs->chars;
-    Il2CppChar const* second = rhs->chars;
-    Il2CppChar const* firstEnd = first + lhs->length;
-    Il2CppChar const* secondEnd = second + rhs->length;
-
-    while (first != firstEnd && second != secondEnd) {
-        if (*first == *second) {
-            first++;
-            second++;
-            continue;
->>>>>>> 32107b6d
         }
         return *first < *second;
     }
@@ -322,7 +245,6 @@
 
 template <typename T>
     requires(std::is_same_v<T, std::string_view> || std::is_same_v<T, std::u16string_view>)
-<<<<<<< HEAD
     bool strstart(Il2CppString const* lhs, T const rhs) noexcept {
         if (!lhs || lhs->length < (decltype(lhs->length))rhs.size()) return false;
 
@@ -339,20 +261,6 @@
             }
             // we got a mismatch! return false;
             return false;
-=======
-bool strstart(Il2CppString const* lhs, T const rhs) noexcept {
-    if (!lhs || lhs->length < (decltype(lhs->length))rhs.size()) return false;
-
-    Il2CppChar const* first = lhs->chars;
-    auto const* second = rhs.data();
-    auto const* secondEnd = second + rhs.size();
-
-    while (second != secondEnd) {
-        if (*first == *second) {
-            first++;
-            second++;
-            continue;
->>>>>>> 32107b6d
         }
         // we got a mismatch! return false;
         return false;
@@ -361,7 +269,6 @@
     return true;
 }
 
-<<<<<<< HEAD
     bool strstart(Il2CppString const* lhs, std::string_view const rhs) noexcept {
         return strstart<std::remove_const_t<decltype(rhs)>>(lhs, rhs);
     }
@@ -387,29 +294,6 @@
             }
             // we got a mismatch! return false;
             return false;
-=======
-bool strstart(Il2CppString const* lhs, std::string_view const rhs) noexcept {
-    return strstart<std::remove_const_t<decltype(rhs)>>(lhs, rhs);
-}
-
-bool strstart(Il2CppString const* lhs, std::u16string_view const rhs) noexcept {
-    return strstart<std::remove_const_t<decltype(rhs)>>(lhs, rhs);
-}
-
-bool strstart(Il2CppString const* lhs, Il2CppString const* rhs) noexcept {
-    // if either instance is nullptr, return false, if our length is smaller than prefix length, also return false
-    if (!lhs || !rhs || lhs->length < rhs->length) return false;
-
-    Il2CppChar const* first = lhs->chars;
-    Il2CppChar const* second = rhs->chars;
-    Il2CppChar const* secondEnd = second + lhs->length;
-
-    while (second != secondEnd) {
-        if (*first == *second) {
-            first++;
-            second++;
-            continue;
->>>>>>> 32107b6d
         }
         // we got a mismatch! return false;
         return false;
@@ -420,7 +304,6 @@
 
 template <typename T>
     requires(std::is_same_v<T, std::string_view> || std::is_same_v<T, std::u16string_view>)
-<<<<<<< HEAD
     bool strend(Il2CppString const* lhs, T const rhs) noexcept {
         if (!lhs || lhs->length < (decltype(lhs->length))rhs.size()) return false;
 
@@ -437,75 +320,34 @@
             }
             // we got a mismatch! return false;
             return false;
-=======
-bool strend(Il2CppString const* lhs, T const rhs) noexcept {
-    if (!lhs || lhs->length < (decltype(lhs->length))rhs.size()) return false;
+        }
+        // we got a mismatch! return false;
+        return false;
+    }
+    // if we got through the entire string it was all equal, return true
+    return true;
+}
+
+bool strend(Il2CppString const* lhs, std::string_view const rhs) noexcept {
+    return strend<std::remove_const_t<decltype(rhs)>>(lhs, rhs);
+}
+
+bool strend(Il2CppString const* lhs, std::u16string_view const rhs) noexcept {
+    return strend<std::remove_const_t<decltype(rhs)>>(lhs, rhs);
+}
+
+bool strend(Il2CppString const* lhs, Il2CppString const* rhs) noexcept {
+    if (!lhs || !rhs || lhs->length < rhs->length) return false;
 
     Il2CppChar const* first = lhs->chars + lhs->length - 1;
-    auto const* secondBegin = rhs.data() - 1;
-    auto const* second = secondBegin + rhs.size();
+    Il2CppChar const* secondBegin = rhs->chars - 1;
+    Il2CppChar const* second = secondBegin + rhs->length;
 
     while (second != secondBegin) {
         if (*first == *second) {
             first--;
             second--;
             continue;
->>>>>>> 32107b6d
-        }
-        // we got a mismatch! return false;
-        return false;
-    }
-    // if we got through the entire string it was all equal, return true
-    return true;
-}
-
-<<<<<<< HEAD
-    bool strend(Il2CppString const* lhs, std::string_view const rhs) noexcept {
-        return strend<std::remove_const_t<decltype(rhs)>>(lhs, rhs);
-    }
-
-    bool strend(Il2CppString const* lhs, std::u16string_view const rhs) noexcept {
-        return strend<std::remove_const_t<decltype(rhs)>>(lhs, rhs);
-    }
-
-    bool strend(Il2CppString const* lhs, Il2CppString const* rhs) noexcept {
-        if (!lhs || !rhs || lhs->length < rhs->length) return false;
-
-        Il2CppChar const* first = lhs->chars + lhs->length - 1;
-        Il2CppChar const* secondBegin = rhs->chars - 1;
-        Il2CppChar const* second = secondBegin + rhs->length;
-
-        while (second != secondBegin)
-        {
-            if (*first == *second)
-            {
-                first--; second--;
-                continue;
-            }
-            // we got a mismatch! return false;
-            return false;
-=======
-bool strend(Il2CppString const* lhs, std::string_view const rhs) noexcept {
-    return strend<std::remove_const_t<decltype(rhs)>>(lhs, rhs);
-}
-
-bool strend(Il2CppString const* lhs, std::u16string_view const rhs) noexcept {
-    return strend<std::remove_const_t<decltype(rhs)>>(lhs, rhs);
-}
-
-bool strend(Il2CppString const* lhs, Il2CppString const* rhs) noexcept {
-    if (!lhs || !rhs || lhs->length < rhs->length) return false;
-
-    Il2CppChar const* first = lhs->chars + lhs->length - 1;
-    Il2CppChar const* secondBegin = rhs->chars - 1;
-    Il2CppChar const* second = secondBegin + rhs->length;
-
-    while (second != secondBegin) {
-        if (*first == *second) {
-            first--;
-            second--;
-            continue;
->>>>>>> 32107b6d
         }
         // we got a mismatch! return false;
         return false;
@@ -526,7 +368,6 @@
 }
 
 StringW::operator std::u16string() const {
-<<<<<<< HEAD
     auto inst = get_inst();
     return {inst->chars, inst->chars + inst->length};
 }
@@ -550,35 +391,6 @@
 StringW::const_iterator StringW::begin() const { return get_inst()->chars; }
 StringW::iterator StringW::end() { return get_inst()->chars + get_inst()->length; }
 StringW::const_iterator StringW::end() const { return get_inst()->chars + get_inst()->length; }
-=======
-    return { inst->chars, inst->chars + inst->length };
-}
-
-StringW::operator std::wstring() const {
-    return { inst->chars, inst->chars + inst->length };
-}
-
-StringW::operator std::u16string_view const() const {
-    return { inst->chars, static_cast<std::size_t>(inst->length) };
-}
-
-StringW::operator std::u16string_view() {
-    return { inst->chars, static_cast<std::size_t>(inst->length) };
-}
-
-StringW::iterator StringW::begin() {
-    return inst->chars;
-}
-StringW::const_iterator StringW::begin() const {
-    return inst->chars;
-}
-StringW::iterator StringW::end() {
-    return inst->chars + inst->length;
-}
-StringW::const_iterator StringW::end() const {
-    return inst->chars + inst->length;
-}
->>>>>>> 32107b6d
 StringW::operator std::span<Il2CppChar>() {
     return { begin(), end() };
 }
@@ -588,11 +400,8 @@
 Il2CppChar const& StringW::operator[](size_t const& idx) const {
     return inst->chars[idx];
 }
-<<<<<<< HEAD
-Il2CppChar const& StringW::operator [](size_t const& idx) const { return get_inst()->chars[idx]; }
-Il2CppChar& StringW::operator [](size_t const& idx) { return get_inst()->chars[idx]; }
-=======
 Il2CppChar& StringW::operator[](size_t const& idx) {
     return inst->chars[idx];
 }
->>>>>>> 32107b6d
+Il2CppChar const& StringW::operator [](size_t const& idx) const { return get_inst()->chars[idx]; }
+Il2CppChar& StringW::operator [](size_t const& idx) { return get_inst()->chars[idx]; }