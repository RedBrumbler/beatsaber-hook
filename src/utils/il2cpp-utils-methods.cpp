--- conflicted
+++ resolved
@@ -407,22 +407,14 @@
             auto const methodsSpan = std::span(targetKlass->methods, targetKlass->method_count);
             for (auto const& current : methodsSpan) {
                 if (info.name != current->name) {
-<<<<<<< HEAD
-                    logger.debug("[FindMethod] Method name does not match for method {}", current->name);
-=======
                     // logger.debug("Method name does not match for method %s", current->name);
->>>>>>> d53eb3a2
                     continue;
                 }
 
                 // strict equal
                 bool isPerfect;
                 if (!ParameterMatch(current, std::span(info.genTypes), std::span(info.argTypes), &isPerfect)) {
-<<<<<<< HEAD
-                    logger.debug("[FindMethod] Parameters do not match for method {}", current->name);
-=======
                     // logger.debug("Parameters do not match for method %s", current->name);
->>>>>>> d53eb3a2
                     continue;
                 }
 
