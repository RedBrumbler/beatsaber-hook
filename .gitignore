--- conflicted
+++ resolved
@@ -22,10 +22,7 @@
 obj/
 
 extern/
-<<<<<<< HEAD
-=======
 .cache/
->>>>>>> 32107b6d
 *.backup
 extern.cmake
 qpm_defines.cmake
@@ -40,5 +37,4 @@
 
 *.ninja
 *.txt
-tombstone_*
-.cache+tombstone_*