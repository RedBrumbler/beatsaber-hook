#ifdef __cplusplus
extern "C" {
#endif


#ifndef _RELOCATE_H
#define _RELOCATE_H
#ifndef __aarch64__
#include <stdio.h>

void relocateInstruction(uint32_t target_addr, void *orig_instructions, int length, void *trampoline_instructions, int *orig_boundaries, int *trampoline_boundaries, int *count);

#endif
<<<<<<< HEAD
=======
#endif

#ifdef __cplusplus
}
>>>>>>> 16622246
#endif<|MERGE_RESOLUTION|>--- conflicted
+++ resolved
@@ -11,11 +11,8 @@
 void relocateInstruction(uint32_t target_addr, void *orig_instructions, int length, void *trampoline_instructions, int *orig_boundaries, int *trampoline_boundaries, int *count);
 
 #endif
-<<<<<<< HEAD
-=======
 #endif
 
 #ifdef __cplusplus
 }
->>>>>>> 16622246
 #endif