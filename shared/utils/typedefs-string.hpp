#pragma once

#include <locale>
#include <span>
<<<<<<< HEAD
#include "type-concepts.hpp"
#include "base-wrapper-type.hpp"
=======
#include <stdexcept>
#include <string>
#include <string_view>
#include "il2cpp-type-check.hpp"
#include "il2cpp-utils-exceptions.hpp"
#include "utils-functions.h"

>>>>>>> 32107b6d

struct UseBeforeInitError : il2cpp_utils::exceptions::StackTraceException {
    UseBeforeInitError(const char* v) : il2cpp_utils::exceptions::StackTraceException(v) {}
};

struct Il2CppString;

namespace il2cpp_utils {
namespace detail {
<<<<<<< HEAD
    void convstr(char const* inp, char16_t* outp, int sz);
    std::size_t convstr(char16_t const* inp, char* outp, int isz, int osz);

    Il2CppString* alloc_str(std::string_view str);
    Il2CppString* alloc_str(std::u16string_view str);

    Il2CppString* strappend(Il2CppString const* lhs, Il2CppString const* rhs) noexcept;
    Il2CppString* strappend(Il2CppString const* lhs, std::u16string_view const rhs) noexcept;
    Il2CppString* strappend(Il2CppString const* lhs, std::string_view const rhs) noexcept;
    Il2CppString* strappend(std::string_view const lhs, Il2CppString const* rhs) noexcept;
    Il2CppString* strappend(std::u16string_view const lhs, Il2CppString const* rhs) noexcept;

    bool strcomp(Il2CppString const* lhs, std::string_view const rhs) noexcept;
    bool strcomp(Il2CppString const* lhs, std::u16string_view const rhs) noexcept;
    bool strcomp(Il2CppString const* lhs, Il2CppString const* rhs) noexcept;

    bool strless(Il2CppString const* lhs, std::string_view const rhs) noexcept;
    bool strless(Il2CppString const* lhs, std::u16string_view const rhs) noexcept;
    bool strless(Il2CppString const* lhs, Il2CppString const* rhs) noexcept;

    bool strstart(Il2CppString const* lhs, std::string_view const rhs) noexcept;
    bool strstart(Il2CppString const* lhs, std::u16string_view const rhs) noexcept;
    bool strstart(Il2CppString const* lhs, Il2CppString const* rhs) noexcept;

    bool strend(Il2CppString const* lhs, std::string_view const rhs) noexcept;
    bool strend(Il2CppString const* lhs, std::u16string_view const rhs) noexcept;
    bool strend(Il2CppString const* lhs, Il2CppString const* rhs) noexcept;
}
}
=======
void convstr(char const* inp, char16_t* outp, int sz);
std::size_t convstr(char16_t const* inp, char* outp, int isz, int osz);

Il2CppString* alloc_str(std::string_view str);
Il2CppString* alloc_str(std::u16string_view str);

Il2CppString* strappend(Il2CppString const* lhs, Il2CppString const* rhs) noexcept;
Il2CppString* strappend(Il2CppString const* lhs, std::u16string_view const rhs) noexcept;
Il2CppString* strappend(Il2CppString const* lhs, std::string_view const rhs) noexcept;
Il2CppString* strappend(std::string_view const lhs, Il2CppString const* rhs) noexcept;
Il2CppString* strappend(std::u16string_view const lhs, Il2CppString const* rhs) noexcept;

bool strcomp(Il2CppString const* lhs, std::string_view const rhs) noexcept;
bool strcomp(Il2CppString const* lhs, std::u16string_view const rhs) noexcept;
bool strcomp(Il2CppString const* lhs, Il2CppString const* rhs) noexcept;

bool strless(Il2CppString const* lhs, std::string_view const rhs) noexcept;
bool strless(Il2CppString const* lhs, std::u16string_view const rhs) noexcept;
bool strless(Il2CppString const* lhs, Il2CppString const* rhs) noexcept;

bool strstart(Il2CppString const* lhs, std::string_view const rhs) noexcept;
bool strstart(Il2CppString const* lhs, std::u16string_view const rhs) noexcept;
bool strstart(Il2CppString const* lhs, Il2CppString const* rhs) noexcept;

bool strend(Il2CppString const* lhs, std::string_view const rhs) noexcept;
bool strend(Il2CppString const* lhs, std::u16string_view const rhs) noexcept;
bool strend(Il2CppString const* lhs, Il2CppString const* rhs) noexcept;
}  // namespace detail
}  // namespace il2cpp_utils
>>>>>>> 32107b6d

// C# strings can only have 'int' max length.
template <int sz>
struct ConstString {
    // Manually allocated string, dtor destructs in place
    ConstString(const char (&st)[sz]) {
        if (il2cpp_functions::initialized) {
            klass = il2cpp_functions::defaults->string_class;
        }
        length = sz - 1;
        il2cpp_utils::detail::convstr(st, chars, sz - 1);
    }
    constexpr ConstString(const char16_t (&st)[sz]) noexcept {
        length = sz - 1;
        for (int i = 0; i < sz - 1; i++) {
            chars[i] = st[i];
        }
    }
    // Copies allowed? But should probably be avoided.
    ConstString(ConstString const&) = default;
    // Moves allowed
    ConstString(ConstString&&) = default;

    void init() noexcept {
        klass = il2cpp_functions::defaults->string_class;
    }

    constexpr operator Il2CppString*() {
        if (!klass) {
            if (il2cpp_functions::initialized) {
                klass = il2cpp_functions::defaults->string_class;
            } else {
                throw UseBeforeInitError("Il2CppClass* must be initialized before conversion! Call il2cpp_functions::Init before this conversion!");
            }
        }
        return reinterpret_cast<Il2CppString*>(&klass);
    }

    constexpr operator Il2CppString const*() const {
        if (!klass) {
            if (il2cpp_functions::initialized) {
                // due to klass being initialized being essential to the functionality of this type, we agreed that ignoring the const here is warranted
                // usually const casting is bad, but due to the reasons stated above we are doing it anyways
                const_cast<ConstString<sz>*>(this)->klass = il2cpp_functions::defaults->string_class;
            } else {
                throw UseBeforeInitError("Il2CppClass* must be initialized before conversion! Call il2cpp_functions::Init before this conversion!");
            }
        }
        return reinterpret_cast<Il2CppString const*>(&klass);
    }

    constexpr Il2CppString* operator->() {
        return operator Il2CppString*();
    }

    operator std::string() {
        std::string val((sz - 1) * 2 + 1, '\0');
        auto resSize = il2cpp_utils::detail::convstr(chars, val.data(), sz - 1, val.size());
        val.resize(resSize);
        return val;
    }
    operator std::u16string() {
        return { chars, chars + length };
    }
    operator std::wstring() {
        return { chars, chars + length };
    }
    constexpr operator std::u16string_view() {
        return { chars, static_cast<std::size_t>(sz) };
    }

    friend struct StringW;

   private:
    void* klass = nullptr;
    void* monitor = nullptr;
    int length = 0;
    char16_t chars[sz] = {};
};

struct StringW : public ::bs_hook::Il2CppWrapperType {
    // Dynamically allocated string
<<<<<<< HEAD
    template<class T>
    requires (!std::is_convertible_v<T, Il2CppString*> && (std::is_constructible_v<std::u16string_view, T> || std::is_constructible_v<std::string_view, T>))
    StringW(T str) noexcept : ::bs_hook::Il2CppWrapperType(il2cpp_utils::detail::alloc_str(str)) {}
    constexpr StringW(void* ins) noexcept : ::bs_hook::Il2CppWrapperType(static_cast<Il2CppString*>(ins)) {}
    constexpr StringW(Il2CppString* ins) noexcept : ::bs_hook::Il2CppWrapperType(ins) {}
=======
    template <class T>
        requires(!std::is_convertible_v<T, Il2CppString*> && (std::is_constructible_v<std::u16string_view, T> || std::is_constructible_v<std::string_view, T>))
    StringW(T str) noexcept : inst(il2cpp_utils::detail::alloc_str(str)) {}
    constexpr StringW(void* ins) noexcept : inst(static_cast<Il2CppString*>(ins)) {}
    constexpr StringW(Il2CppString* ins) noexcept : inst(ins) {}
>>>>>>> 32107b6d
    template <int sz>
    constexpr StringW(ConstString<sz>& conststring) noexcept : ::bs_hook::Il2CppWrapperType(static_cast<Il2CppString*>(conststring)) {}
    constexpr StringW(std::nullptr_t npt) noexcept : ::bs_hook::Il2CppWrapperType(npt) {}
    constexpr StringW() noexcept : ::bs_hook::Il2CppWrapperType(nullptr) {}

    constexpr operator Il2CppString const*() const noexcept {
        return get_inst();
    }
    constexpr operator Il2CppString*() noexcept {
        return get_inst();
    }
    constexpr Il2CppString const* operator->() const noexcept {
        return get_inst();
    }
    constexpr Il2CppString* operator->() noexcept {
        return get_inst();
    }
    constexpr operator bool() const noexcept {
<<<<<<< HEAD
        return get_inst() != nullptr;
    }

    constexpr bool operator ==(std::nullptr_t rhs) const noexcept {
        return get_inst() == rhs;
    }

    template<typename T>
    requires (std::is_constructible_v<std::u16string_view, T> || std::is_constructible_v<std::string_view, T> || std::is_same_v<T, StringW>)
    StringW& operator +=(T const& rhs) noexcept {
        if constexpr (std::is_same_v<T, StringW>) set_inst(il2cpp_utils::detail::strappend(get_inst(), rhs.get_inst()));
        else set_inst(il2cpp_utils::detail::strappend(get_inst(), rhs));
        return *this;
    }

    template<typename T>
    requires (std::is_constructible_v<std::u16string_view, T> || std::is_constructible_v<std::string_view, T> || std::is_same_v<T, StringW>)
    StringW operator +(T const& rhs) const noexcept {
        if constexpr (std::is_same_v<T, StringW>) return il2cpp_utils::detail::strappend(get_inst(), rhs.get_inst());
        else return il2cpp_utils::detail::strappend(get_inst(), rhs);
    }

    template<typename T>
    requires (std::is_constructible_v<std::u16string_view, T> || std::is_constructible_v<std::string_view, T> || std::is_same_v<T, StringW>)
    bool operator <(T const& rhs) const noexcept {
        if constexpr (std::is_same_v<T, StringW>) return il2cpp_utils::detail::strless(get_inst(), rhs.get_inst());
        else return il2cpp_utils::detail::strless(get_inst(), rhs);
    }

    template<int sz>
    bool operator ==(ConstString<sz> const& rhs) const noexcept {
        return il2cpp_utils::detail::strcomp(get_inst(), rhs.operator Il2CppString const*());
    }

    template<typename T>
    requires (std::is_constructible_v<std::u16string_view, T> || std::is_constructible_v<std::string_view, T> || std::is_same_v<T, StringW>)
    bool operator ==(T const& rhs) const noexcept {
        if constexpr (std::is_same_v<T, StringW>) return il2cpp_utils::detail::strcomp(get_inst(), rhs.get_inst());
        else return il2cpp_utils::detail::strcomp(get_inst(), rhs);
=======
        return inst != nullptr;
    }

    constexpr bool operator==(std::nullptr_t rhs) const noexcept {
        return inst == rhs;
    }

    template <typename T>
        requires(std::is_constructible_v<std::u16string_view, T> || std::is_constructible_v<std::string_view, T> || std::is_same_v<T, StringW>)
    StringW& operator+=(T const& rhs) noexcept {
        if constexpr (std::is_same_v<T, StringW>)
            inst = il2cpp_utils::detail::strappend(inst, rhs.inst);
        else
            inst = il2cpp_utils::detail::strappend(inst, rhs);
        return *this;
    }

    template <typename T>
        requires(std::is_constructible_v<std::u16string_view, T> || std::is_constructible_v<std::string_view, T> || std::is_same_v<T, StringW>)
    StringW operator+(T const& rhs) const noexcept {
        if constexpr (std::is_same_v<T, StringW>)
            return il2cpp_utils::detail::strappend(inst, rhs.inst);
        else
            return il2cpp_utils::detail::strappend(inst, rhs);
    }

    template <typename T>
        requires(std::is_constructible_v<std::u16string_view, T> || std::is_constructible_v<std::string_view, T> || std::is_same_v<T, StringW>)
    bool operator<(T const& rhs) const noexcept {
        if constexpr (std::is_same_v<T, StringW>)
            return il2cpp_utils::detail::strless(inst, rhs.inst);
        else
            return il2cpp_utils::detail::strless(inst, rhs);
    }

    template <int sz>
    bool operator==(ConstString<sz> const& rhs) const noexcept {
        return il2cpp_utils::detail::strcomp(inst, rhs.operator Il2CppString const*());
    }

    template <typename T>
        requires(std::is_constructible_v<std::u16string_view, T> || std::is_constructible_v<std::string_view, T> || std::is_same_v<T, StringW>)
    bool operator==(T const& rhs) const noexcept {
        if constexpr (std::is_same_v<T, StringW>)
            return il2cpp_utils::detail::strcomp(inst, rhs.inst);
        else
            return il2cpp_utils::detail::strcomp(inst, rhs);
>>>>>>> 32107b6d
    }

    template <typename T>
        requires(std::is_constructible_v<std::u16string_view, T> || std::is_constructible_v<std::string_view, T> || std::is_same_v<T, StringW>)
    bool starts_with(T const& rhs) const noexcept {
<<<<<<< HEAD
        if constexpr (std::is_same_v<T, StringW>) return il2cpp_utils::detail::strstart(get_inst(), rhs.get_inst());
        else return il2cpp_utils::detail::strstart(get_inst(), rhs);
    }

    template<typename T>
    requires (std::is_constructible_v<std::u16string_view, T> || std::is_constructible_v<std::string_view, T> || std::is_same_v<T, StringW>)
    bool ends_with(T const& rhs) const noexcept {
        if constexpr (std::is_same_v<T, StringW>) return il2cpp_utils::detail::strend(get_inst(), rhs.get_inst());
        else return il2cpp_utils::detail::strend(get_inst(), rhs);
=======
        if constexpr (std::is_same_v<T, StringW>)
            return il2cpp_utils::detail::strstart(inst, rhs.inst);
        else
            return il2cpp_utils::detail::strstart(inst, rhs);
    }

    template <typename T>
        requires(std::is_constructible_v<std::u16string_view, T> || std::is_constructible_v<std::string_view, T> || std::is_same_v<T, StringW>)
    bool ends_with(T const& rhs) const noexcept {
        if constexpr (std::is_same_v<T, StringW>)
            return il2cpp_utils::detail::strend(inst, rhs.inst);
        else
            return il2cpp_utils::detail::strend(inst, rhs);
>>>>>>> 32107b6d
    }

    using iterator = Il2CppChar*;
    using const_iterator = Il2CppChar const*;

    iterator begin();
    const_iterator begin() const;
    iterator end();
    const_iterator end() const;
    operator std::span<Il2CppChar>();
    operator std::span<Il2CppChar const> const() const;

    Il2CppChar const& operator[](size_t const& idx) const;
    Il2CppChar& operator[](size_t const& idx);
    operator std::string() const;
    operator std::u16string() const;
    operator std::wstring() const;
    operator std::u16string_view();
    operator std::u16string_view const() const;

<<<<<<< HEAD
    private:
        constexpr Il2CppString* get_inst() noexcept { return static_cast<Il2CppString*>(::bs_hook::Il2CppWrapperType::instance); };
        constexpr const Il2CppString* get_inst() const noexcept { return static_cast<const Il2CppString*>(::bs_hook::Il2CppWrapperType::instance); };
        constexpr void set_inst(Il2CppString* v) noexcept { ::bs_hook::Il2CppWrapperType::instance = static_cast<void*>(v); }
};

MARK_REF_T(StringW);

template<typename T>
requires (!std::is_constructible_v<T, StringW> && (std::is_constructible_v<std::u16string_view, T> || std::is_constructible_v<std::string_view, T>))
StringW operator +(T const lhs, StringW const& rhs) noexcept {
=======
   private:
    Il2CppString* inst;
};

template <typename T>
    requires(!std::is_constructible_v<T, StringW> && (std::is_constructible_v<std::u16string_view, T> || std::is_constructible_v<std::string_view, T>))
StringW operator+(T const lhs, StringW const& rhs) noexcept {
>>>>>>> 32107b6d
    return il2cpp_utils::detail::strappend(lhs, rhs.operator Il2CppString const*());
}

static_assert(sizeof(StringW) == sizeof(void*));
DEFINE_IL2CPP_DEFAULT_TYPE(StringW, string);
NEED_NO_BOX(StringW);<|MERGE_RESOLUTION|>--- conflicted
+++ resolved
@@ -2,10 +2,8 @@
 
 #include <locale>
 #include <span>
-<<<<<<< HEAD
 #include "type-concepts.hpp"
 #include "base-wrapper-type.hpp"
-=======
 #include <stdexcept>
 #include <string>
 #include <string_view>
@@ -13,7 +11,6 @@
 #include "il2cpp-utils-exceptions.hpp"
 #include "utils-functions.h"
 
->>>>>>> 32107b6d
 
 struct UseBeforeInitError : il2cpp_utils::exceptions::StackTraceException {
     UseBeforeInitError(const char* v) : il2cpp_utils::exceptions::StackTraceException(v) {}
@@ -23,37 +20,6 @@
 
 namespace il2cpp_utils {
 namespace detail {
-<<<<<<< HEAD
-    void convstr(char const* inp, char16_t* outp, int sz);
-    std::size_t convstr(char16_t const* inp, char* outp, int isz, int osz);
-
-    Il2CppString* alloc_str(std::string_view str);
-    Il2CppString* alloc_str(std::u16string_view str);
-
-    Il2CppString* strappend(Il2CppString const* lhs, Il2CppString const* rhs) noexcept;
-    Il2CppString* strappend(Il2CppString const* lhs, std::u16string_view const rhs) noexcept;
-    Il2CppString* strappend(Il2CppString const* lhs, std::string_view const rhs) noexcept;
-    Il2CppString* strappend(std::string_view const lhs, Il2CppString const* rhs) noexcept;
-    Il2CppString* strappend(std::u16string_view const lhs, Il2CppString const* rhs) noexcept;
-
-    bool strcomp(Il2CppString const* lhs, std::string_view const rhs) noexcept;
-    bool strcomp(Il2CppString const* lhs, std::u16string_view const rhs) noexcept;
-    bool strcomp(Il2CppString const* lhs, Il2CppString const* rhs) noexcept;
-
-    bool strless(Il2CppString const* lhs, std::string_view const rhs) noexcept;
-    bool strless(Il2CppString const* lhs, std::u16string_view const rhs) noexcept;
-    bool strless(Il2CppString const* lhs, Il2CppString const* rhs) noexcept;
-
-    bool strstart(Il2CppString const* lhs, std::string_view const rhs) noexcept;
-    bool strstart(Il2CppString const* lhs, std::u16string_view const rhs) noexcept;
-    bool strstart(Il2CppString const* lhs, Il2CppString const* rhs) noexcept;
-
-    bool strend(Il2CppString const* lhs, std::string_view const rhs) noexcept;
-    bool strend(Il2CppString const* lhs, std::u16string_view const rhs) noexcept;
-    bool strend(Il2CppString const* lhs, Il2CppString const* rhs) noexcept;
-}
-}
-=======
 void convstr(char const* inp, char16_t* outp, int sz);
 std::size_t convstr(char16_t const* inp, char* outp, int isz, int osz);
 
@@ -83,7 +49,6 @@
 bool strend(Il2CppString const* lhs, Il2CppString const* rhs) noexcept;
 }  // namespace detail
 }  // namespace il2cpp_utils
->>>>>>> 32107b6d
 
 // C# strings can only have 'int' max length.
 template <int sz>
@@ -166,19 +131,11 @@
 
 struct StringW : public ::bs_hook::Il2CppWrapperType {
     // Dynamically allocated string
-<<<<<<< HEAD
     template<class T>
     requires (!std::is_convertible_v<T, Il2CppString*> && (std::is_constructible_v<std::u16string_view, T> || std::is_constructible_v<std::string_view, T>))
     StringW(T str) noexcept : ::bs_hook::Il2CppWrapperType(il2cpp_utils::detail::alloc_str(str)) {}
     constexpr StringW(void* ins) noexcept : ::bs_hook::Il2CppWrapperType(static_cast<Il2CppString*>(ins)) {}
     constexpr StringW(Il2CppString* ins) noexcept : ::bs_hook::Il2CppWrapperType(ins) {}
-=======
-    template <class T>
-        requires(!std::is_convertible_v<T, Il2CppString*> && (std::is_constructible_v<std::u16string_view, T> || std::is_constructible_v<std::string_view, T>))
-    StringW(T str) noexcept : inst(il2cpp_utils::detail::alloc_str(str)) {}
-    constexpr StringW(void* ins) noexcept : inst(static_cast<Il2CppString*>(ins)) {}
-    constexpr StringW(Il2CppString* ins) noexcept : inst(ins) {}
->>>>>>> 32107b6d
     template <int sz>
     constexpr StringW(ConstString<sz>& conststring) noexcept : ::bs_hook::Il2CppWrapperType(static_cast<Il2CppString*>(conststring)) {}
     constexpr StringW(std::nullptr_t npt) noexcept : ::bs_hook::Il2CppWrapperType(npt) {}
@@ -197,7 +154,6 @@
         return get_inst();
     }
     constexpr operator bool() const noexcept {
-<<<<<<< HEAD
         return get_inst() != nullptr;
     }
 
@@ -237,71 +193,11 @@
     bool operator ==(T const& rhs) const noexcept {
         if constexpr (std::is_same_v<T, StringW>) return il2cpp_utils::detail::strcomp(get_inst(), rhs.get_inst());
         else return il2cpp_utils::detail::strcomp(get_inst(), rhs);
-=======
-        return inst != nullptr;
-    }
-
-    constexpr bool operator==(std::nullptr_t rhs) const noexcept {
-        return inst == rhs;
-    }
-
-    template <typename T>
-        requires(std::is_constructible_v<std::u16string_view, T> || std::is_constructible_v<std::string_view, T> || std::is_same_v<T, StringW>)
-    StringW& operator+=(T const& rhs) noexcept {
-        if constexpr (std::is_same_v<T, StringW>)
-            inst = il2cpp_utils::detail::strappend(inst, rhs.inst);
-        else
-            inst = il2cpp_utils::detail::strappend(inst, rhs);
-        return *this;
-    }
-
-    template <typename T>
-        requires(std::is_constructible_v<std::u16string_view, T> || std::is_constructible_v<std::string_view, T> || std::is_same_v<T, StringW>)
-    StringW operator+(T const& rhs) const noexcept {
-        if constexpr (std::is_same_v<T, StringW>)
-            return il2cpp_utils::detail::strappend(inst, rhs.inst);
-        else
-            return il2cpp_utils::detail::strappend(inst, rhs);
-    }
-
-    template <typename T>
-        requires(std::is_constructible_v<std::u16string_view, T> || std::is_constructible_v<std::string_view, T> || std::is_same_v<T, StringW>)
-    bool operator<(T const& rhs) const noexcept {
-        if constexpr (std::is_same_v<T, StringW>)
-            return il2cpp_utils::detail::strless(inst, rhs.inst);
-        else
-            return il2cpp_utils::detail::strless(inst, rhs);
-    }
-
-    template <int sz>
-    bool operator==(ConstString<sz> const& rhs) const noexcept {
-        return il2cpp_utils::detail::strcomp(inst, rhs.operator Il2CppString const*());
-    }
-
-    template <typename T>
-        requires(std::is_constructible_v<std::u16string_view, T> || std::is_constructible_v<std::string_view, T> || std::is_same_v<T, StringW>)
-    bool operator==(T const& rhs) const noexcept {
-        if constexpr (std::is_same_v<T, StringW>)
-            return il2cpp_utils::detail::strcomp(inst, rhs.inst);
-        else
-            return il2cpp_utils::detail::strcomp(inst, rhs);
->>>>>>> 32107b6d
     }
 
     template <typename T>
         requires(std::is_constructible_v<std::u16string_view, T> || std::is_constructible_v<std::string_view, T> || std::is_same_v<T, StringW>)
     bool starts_with(T const& rhs) const noexcept {
-<<<<<<< HEAD
-        if constexpr (std::is_same_v<T, StringW>) return il2cpp_utils::detail::strstart(get_inst(), rhs.get_inst());
-        else return il2cpp_utils::detail::strstart(get_inst(), rhs);
-    }
-
-    template<typename T>
-    requires (std::is_constructible_v<std::u16string_view, T> || std::is_constructible_v<std::string_view, T> || std::is_same_v<T, StringW>)
-    bool ends_with(T const& rhs) const noexcept {
-        if constexpr (std::is_same_v<T, StringW>) return il2cpp_utils::detail::strend(get_inst(), rhs.get_inst());
-        else return il2cpp_utils::detail::strend(get_inst(), rhs);
-=======
         if constexpr (std::is_same_v<T, StringW>)
             return il2cpp_utils::detail::strstart(inst, rhs.inst);
         else
@@ -315,7 +211,6 @@
             return il2cpp_utils::detail::strend(inst, rhs.inst);
         else
             return il2cpp_utils::detail::strend(inst, rhs);
->>>>>>> 32107b6d
     }
 
     using iterator = Il2CppChar*;
@@ -336,7 +231,6 @@
     operator std::u16string_view();
     operator std::u16string_view const() const;
 
-<<<<<<< HEAD
     private:
         constexpr Il2CppString* get_inst() noexcept { return static_cast<Il2CppString*>(::bs_hook::Il2CppWrapperType::instance); };
         constexpr const Il2CppString* get_inst() const noexcept { return static_cast<const Il2CppString*>(::bs_hook::Il2CppWrapperType::instance); };
@@ -348,15 +242,6 @@
 template<typename T>
 requires (!std::is_constructible_v<T, StringW> && (std::is_constructible_v<std::u16string_view, T> || std::is_constructible_v<std::string_view, T>))
 StringW operator +(T const lhs, StringW const& rhs) noexcept {
-=======
-   private:
-    Il2CppString* inst;
-};
-
-template <typename T>
-    requires(!std::is_constructible_v<T, StringW> && (std::is_constructible_v<std::u16string_view, T> || std::is_constructible_v<std::string_view, T>))
-StringW operator+(T const lhs, StringW const& rhs) noexcept {
->>>>>>> 32107b6d
     return il2cpp_utils::detail::strappend(lhs, rhs.operator Il2CppString const*());
 }
 
