#ifndef UTILS_H_INCLUDED
#define UTILS_H_INCLUDED

// Location of libil2cpp.so
#define IL2CPP_SO_PATH "/data/app/com.beatgames.beatsaber-1/lib/arm64/libil2cpp.so"

#include <stdio.h>
#include <stdlib.h>
#include <dlfcn.h>
#include "typedefs.h"
#include "config-utils.hpp"
#include "rapidjson-utils.hpp"
#include "il2cpp-utils.hpp"
#include "utils-functions.h"
#include "../inline-hook/And64InlineHook.hpp"

#ifdef __cplusplus
extern "C" {
#endif /* __cplusplus */

long long getRealOffset(void* offset);
long long baseAddr(const char* soname);

#define MAKE_HOOK(name, addr, retval, ...) \
void* addr_ ## name = (void*) addr; \
retval (*name)(__VA_ARGS__) = NULL; \
retval hook_ ## name(__VA_ARGS__) 

<<<<<<< HEAD
=======
#define MAKE_HOOK_OFFSETLESS(name, retval, ...) \
retval (*name)(__VA_ARGS__) = NULL; \
retval hook_ ## name(__VA_ARGS__)

>>>>>>> 16622246
#define MAKE_HOOK_NAT(name, addr, retval, ...) \
void* addr_ ## name = (void*) addr; \
retval (*name)(__VA_ARGS__) = NULL; \
retval hook_ ## name(__VA_ARGS__) 

<<<<<<< HEAD

#if defined(__aarch64__)

#define INSTALL_HOOK(name) \
A64HookFunction((void*)getRealOffset(addr_ ## name),(void*) hook_ ## name, (void**)&name);\


#define INSTALL_HOOK_NAT(name) \
A64HookFunction((void*)(addr_ ## name),(void*) hook_ ## name, (void**)&name);\


#else

#define INSTALL_HOOK(name) \
registerInlineHook((uint32_t)getRealOffset(addr_ ## name), (uint32_t)hook_ ## name, (uint32_t **)&name);\
inlineHook((uint32_t)getRealOffset(addr_ ## name));\
=======
#ifdef __aarch64__

#define INSTALL_HOOK(name) \
log(INFO, "Installing 64 bit hook!"); \
A64HookFunction((void*)getRealOffset(addr_ ## name),(void*) hook_ ## name, (void**)&name); \

#define INSTALL_HOOK_OFFSETLESS(name, methodInfo) \
log(INFO, "Installing 64 bit offsetless hook!"); \
A64HookFunction((void*)methodInfo->methodPointer,(void*) hook_ ## name, (void**)&name); \
>>>>>>> 16622246

#define INSTALL_HOOK_NAT(name) \
log(INFO, "Installing 64 bit native hook!"); \
A64HookFunction((void*)(addr_ ## name),(void*) hook_ ## name, (void**)&name); \

#define INSTALL_HOOK_DIRECT(name, addr) \
log(INFO, "Installing 64 bit direct hook!"); \
A64HookFunction((void*)addr, (void*) hook_ ## name, (void**)&name); \

#else

#define INSTALL_HOOK(name) \
log(INFO, "Installing 32 bit hook!"); \
registerInlineHook((uint32_t)getRealOffset(addr_ ## name), (uint32_t)hook_ ## name, (uint32_t **)&name); \
inlineHook((uint32_t)getRealOffset(addr_ ## name)); \

#define INSTALL_HOOK_OFFSETLESS(name, methodInfo) \
log(INFO, "Installing 32 bit offsetless hook!"); \
registerInlineHook((uint32_t)methodInfo->methodPointer, (uint32_t)hook_ ## name, (uint32_t **)&name); \
inlineHook((uint32_t)methodInfo->methodPointer); \

#define INSTALL_HOOK_NAT(name) \
log(INFO, "Installing 32 bit native hook!"); \
registerInlineHook((uint32_t)(addr_ ## name), (uint32_t)hook_ ## name, (uint32_t **)&name); \
inlineHook((uint32_t)(addr_ ## name)); \

#define INSTALL_HOOK_DIRECT(name, addr) \
log(INFO, "Installing 32 bit offsetless hook!"); \
registerInlineHook((uint32_t)addr, (uint32_t)hook_ ## name, (uint32_t **)&name); \
inlineHook((uint32_t)addr); \

#endif

// SETTINGS
// ParseError is thrown when failing to parse a JSON file
typedef enum ParseError {
    PARSE_ERROR_FILE_DOES_NOT_EXIST = -1
} ParseError_t;

// WriteError is thrown when failing to create a file
typedef enum WriteError {
    WRITE_ERROR_COULD_NOT_MAKE_FILE = -1
} WriteError_t;

// JSON Parse Errors
typedef enum JsonParseError {
    JSON_PARSE_ERROR = -1
} JsonParseError_t;

// CONFIG

#define CONFIG_PATH "/sdcard/Android/data/com.beatgames.beatsaber/files/mod_cfgs/"

#ifdef __cplusplus
}
#endif /* __cplusplus */

<<<<<<< HEAD
#endif

void csstrtostr(cs_string* in, char* out);
=======
#endif /* UTILS_H_INCLUDED */
>>>>>>> 16622246
<|MERGE_RESOLUTION|>--- conflicted
+++ resolved
@@ -26,36 +26,15 @@
 retval (*name)(__VA_ARGS__) = NULL; \
 retval hook_ ## name(__VA_ARGS__) 
 
-<<<<<<< HEAD
-=======
 #define MAKE_HOOK_OFFSETLESS(name, retval, ...) \
 retval (*name)(__VA_ARGS__) = NULL; \
 retval hook_ ## name(__VA_ARGS__)
 
->>>>>>> 16622246
 #define MAKE_HOOK_NAT(name, addr, retval, ...) \
 void* addr_ ## name = (void*) addr; \
 retval (*name)(__VA_ARGS__) = NULL; \
 retval hook_ ## name(__VA_ARGS__) 
 
-<<<<<<< HEAD
-
-#if defined(__aarch64__)
-
-#define INSTALL_HOOK(name) \
-A64HookFunction((void*)getRealOffset(addr_ ## name),(void*) hook_ ## name, (void**)&name);\
-
-
-#define INSTALL_HOOK_NAT(name) \
-A64HookFunction((void*)(addr_ ## name),(void*) hook_ ## name, (void**)&name);\
-
-
-#else
-
-#define INSTALL_HOOK(name) \
-registerInlineHook((uint32_t)getRealOffset(addr_ ## name), (uint32_t)hook_ ## name, (uint32_t **)&name);\
-inlineHook((uint32_t)getRealOffset(addr_ ## name));\
-=======
 #ifdef __aarch64__
 
 #define INSTALL_HOOK(name) \
@@ -65,7 +44,6 @@
 #define INSTALL_HOOK_OFFSETLESS(name, methodInfo) \
 log(INFO, "Installing 64 bit offsetless hook!"); \
 A64HookFunction((void*)methodInfo->methodPointer,(void*) hook_ ## name, (void**)&name); \
->>>>>>> 16622246
 
 #define INSTALL_HOOK_NAT(name) \
 log(INFO, "Installing 64 bit native hook!"); \
@@ -123,10 +101,4 @@
 }
 #endif /* __cplusplus */
 
-<<<<<<< HEAD
-#endif
-
-void csstrtostr(cs_string* in, char* out);
-=======
-#endif /* UTILS_H_INCLUDED */
->>>>>>> 16622246
+#endif /* UTILS_H_INCLUDED */