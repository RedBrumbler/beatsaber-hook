#ifndef IL2CPP_UTILS_METHODS
#define IL2CPP_UTILS_METHODS

#include <initializer_list>
#include <type_traits>
#include <utility>
#include <variant>
#pragma pack(push)

#include <array>
#include <exception>
#include <vector>
#include "il2cpp-functions.hpp"
#include "il2cpp-tabledefs.h"
#include "il2cpp-type-check.hpp"
#include "il2cpp-utils-boxing.hpp"
#include "il2cpp-utils-classes.hpp"
#include "il2cpp-utils-exceptions.hpp"
#include "result.hpp"
#include "logging.hpp"
#include "utils.h"

#if __has_include(<concepts>)
#include <concepts>
#ifndef BS_HOOK_NO_CONCEPTS
#define BS_HOOK_USE_CONCEPTS
#endif
#endif

// ALWAYS define this here. It will NOT be redefined in typedefs.h anymore.
typedef struct Il2CppExceptionWrapper Il2CppExceptionWrapper;
typedef struct Il2CppExceptionWrapper {
#if RUNTIME_MONO
    MonoException* ex;
#ifdef __cplusplus
    Il2CppExceptionWrapper(MonoException* ex) : ex(ex) {}
#endif  //__cplusplus
#else
    Il2CppException* ex;
#ifdef __cplusplus
    Il2CppExceptionWrapper(Il2CppException* ex) : ex(ex) {}
#endif  //__cplusplus
#endif
} Il2CppExceptionWrapper;

namespace il2cpp_utils {

/// @brief How to create an il2cpp object.
enum struct CreationType {
    /// @brief Created object is a C# object, it may be GC'd.
    Temporary,
    /// @brief Created object is manual, it must be freed explicitly (via delete).
    Manual
};

/// @brief Manually creates an instance of the provided Il2CppClass*.
/// The created instance's type initializer will NOT execute on another thread! Be warned!
/// Must be freed using gc_free_specific!
/// @param klass The Il2CppClass* to create an instance of.
/// @return The created instance, or nullptr if it failed for any reason.
Il2CppObject* createManual(const Il2CppClass* klass) noexcept;
/// @brief Manually creates an instance of the provided Il2CppClass*.
/// The created instance's type initializer will NOT execute on another thread! Be warned!
/// Must be freed using gc_free_specific!
/// This function will throw a exceptions::StackTraceException on failure.
/// @param klass The Il2CppClass* to create an instance of.
/// @return The created instance.
Il2CppObject* createManualThrow(Il2CppClass* const klass);

struct FindMethodInfo {
    Il2CppClass* klass = nullptr;
    ::std::string_view const name;
    ::std::span<const Il2CppClass* const> const genTypes;
    ::std::span<const Il2CppType* const> const argTypes;

    constexpr FindMethodInfo() = delete;
    constexpr FindMethodInfo(FindMethodInfo&&) = default;
    constexpr FindMethodInfo(FindMethodInfo const&) = default;
    constexpr FindMethodInfo(Il2CppClass* klass, ::std::string_view const name, ::std::span<const Il2CppClass* const> const genTypes, ::std::span<const Il2CppType* const> argTypes)
        : klass(klass),
          name(name),
          genTypes(genTypes),
          argTypes(argTypes){

          };

    bool operator==(FindMethodInfo const& o) const {
        if (this->klass != o.klass) return false;
        if (this->name != o.name) return false;

        auto argTypesContentEquality = this->argTypes.size() == o.argTypes.size() && std::equal(this->argTypes.begin(), this->argTypes.end(), o.argTypes.begin(), o.argTypes.end());
        if (!argTypesContentEquality) return false;

        auto genTypesContentEquality = this->genTypes.size() == o.genTypes.size() && std::equal(this->genTypes.begin(), this->genTypes.end(), o.genTypes.begin(), o.genTypes.end());
        if (!genTypesContentEquality) return false;

        return true;
    };
    bool operator!=(FindMethodInfo const&) const = default;
};

const MethodInfo* ResolveMethodWithSlot(Il2CppClass* klass, uint16_t slot) noexcept;

const MethodInfo* ResolveVtableSlot(Il2CppClass* klass, Il2CppClass* declaringClass, uint16_t slot) noexcept;

const MethodInfo* ResolveVtableSlot(Il2CppClass* klass, ::std::string_view declaringNamespace, ::std::string_view declaringClassName, uint16_t slot) noexcept;

#ifndef BS_HOOK_USE_CONCEPTS
template <typename T, typename... TArgs, ::std::enable_if_t<!::std::is_same_v<T, Il2CppClass*>, int> = 0>
#else
template <typename T, typename... TArgs>
    requires(!::std::is_same_v<T, Il2CppClass*>)
#endif
const MethodInfo* ResolveVtableSlot(T&& instance, TArgs&&... args) noexcept {
    return ResolveVtableSlot(::il2cpp_utils::ExtractClass(instance), args...);
}

template <class T>
Il2CppObject* ToIl2CppObject(T&& arg) {
    il2cpp_functions::Init();

    using Dt = ::std::decay_t<T>;
    if constexpr (::std::is_same_v<Dt, Il2CppType*> || ::std::is_same_v<Dt, Il2CppClass*>) {
        return nullptr;
    }
    auto const& logger = il2cpp_utils::Logger;
    auto* klass = RET_0_UNLESS(logger, ::il2cpp_utils::ExtractClass(arg));
    return il2cpp_functions::value_box(klass, &arg);
}

template <class T>
void* ExtractValue(T&& arg) {
    il2cpp_functions::Init();

    using Dt = ::std::decay_t<T>;
    if constexpr (::std::is_same_v<Dt, Il2CppType*> || ::std::is_same_v<Dt, Il2CppClass*>) {
        return nullptr;
    } else if constexpr (::std::is_pointer_v<Dt>) {
        if constexpr (::std::is_base_of_v<Il2CppObject, ::std::remove_pointer_t<Dt>>) {
            if (arg) {
                auto* klass = il2cpp_functions::object_get_class(reinterpret_cast<Il2CppObject*>(arg));
#ifdef UNITY_2021
                if (klass && il2cpp_functions::class_is_valuetype(klass)) {
#else
                if (klass && klass->valuetype) {
#endif
                    // Arg is an Il2CppObject* of a value type. It needs to be unboxed.
                    return il2cpp_functions::object_unbox(reinterpret_cast<Il2CppObject*>(arg));
                }
            }
        }
        return arg;
    } else if constexpr (has_il2cpp_conversion<Dt>) {
        return arg.convert();
    } else {
        return const_cast<Dt*>(&arg);
    }
}

template <class T>
void* ExtractTypeValue(T& arg) {
    using Dt = ::std::decay_t<T>;
    if constexpr (std::is_same_v<nullptr_t, T>) {
        return nullptr;
    } else if constexpr (has_il2cpp_conversion<T>) {
        return arg.convert();
    } else if constexpr (::std::is_pointer_v<Dt>) {
        // Pointer type, grab class and perform deduction for unbox.
        // Must be classof deducible!
        auto* k = classof(Dt);
        if (k && il2cpp_functions::class_is_valuetype(k)) {
            // Arg is an Il2CppObject* of a value type. It needs to be unboxed.
            return il2cpp_functions::object_unbox(reinterpret_cast<Il2CppObject*>(arg));
        }
        return arg;
    } else {
        return const_cast<Dt*>(&arg);
    }
}

inline auto ExtractValues() {
    return ::std::array<void*, 0>();
}

template <class... TArgs>
inline auto ExtractValues(TArgs&&... args) {
    constexpr std::size_t array_count = sizeof...(TArgs);
    return std::array<void*, array_count>(::il2cpp_utils::ExtractValue(args)...);
}

#if __has_feature(cxx_exceptions)
/// @brief Instantiates a generic MethodInfo* from the provided Il2CppClasses.
/// This method will throw an Il2CppUtilException if it fails for any reason.
/// @return MethodInfo* for RunMethod calls.
const MethodInfo* MakeGenericMethod(const MethodInfo* info, ::std::span<const Il2CppClass* const> const types);
/// @brief Finds the first MethodInfo* described by the given Il2CppClass*, method name, and argument count.
/// Throws an Il2CppUtilException when: klass is null, or the method could not be found.
/// @return The found MethodInfo*
/// @param klass The Il2CppClass* to search for the method
/// @param methodName The il2cpp name of the method to find
/// @param argsCount The number of arguments to match (or -1 to not match at all)
const MethodInfo* FindMethodUnsafe(const Il2CppClass* klass, ::std::string_view methodName, int argsCount);
/// @brief Find the first MethodInfo* on the given instance, described by the methodName, and argument count.
/// Throws an Il2CppUtilException when: instance is null, the Il2CppClass* could not be loaded, or the method could not be found.
/// @return The found MethodInfo*
/// @param instance The Il2CppObject* to search for the method
/// @param methodName The il2cpp name of the method to find
/// @param argsCount The number of arguments to match (or -1 to not match at all)
const MethodInfo* FindMethodUnsafe(Il2CppObject* instance, ::std::string_view methodName, int argsCount);
/// @brief Find the first MethodInfo* of the class described by the namespace and className, described by the methodName, and argument count.
/// Throws an Il2CppUtilException when: the Il2CppClass* could not be found, or the method could not be found.
/// @return The found MethodInfo*
/// @param nameSpace The namespace in which to search for the class
/// @param className The il2cpp name of the class to find
/// @param methodName The il2cpp name of the method to find
/// @param argsCount The number of arguments to match (or -1 to not match at all)
const MethodInfo* FindMethodUnsafe(::std::string_view nameSpace, ::std::string_view className, ::std::string_view methodName, int argsCount);

/// Attempts to look for a method that best matches given the FindMethodInfo data
/// if no method is found, returns null
/// Look at il2cpp-utils-methods.cpp for more details on how this resolution takes place
const MethodInfo* FindMethod(FindMethodInfo const& info);

#pragma region FindMethod class
/// helper constructor
template <typename T, typename GT, typename AT>
    requires(!::std::is_convertible_v<T, std::string_view> && std::is_constructible_v<std::span<const Il2CppClass* const>, GT> && std::is_constructible_v<std::span<const Il2CppType* const>, AT>)
inline const MethodInfo* FindMethod(T&& instanceOrKlass, ::std::string_view const methodName, GT&& genTypes, AT&& argTypes) {
    auto klass = ::il2cpp_utils::ExtractClass(std::forward<T>(instanceOrKlass));
    auto genTypesSpan = std::span<const Il2CppClass* const>(std::forward<GT>(genTypes));
    auto argTypesSpan = std::span<const Il2CppType* const>(std::forward<AT>(argTypes));
    auto info = FindMethodInfo(klass, methodName, genTypesSpan, argTypesSpan);
    return ::il2cpp_utils::FindMethod(info);
}

/// no gen args
template <typename T, typename AT>
    requires(!::std::is_convertible_v<T, std::string_view>)
inline const MethodInfo* FindMethod(T&& instanceOrKlass, ::std::string_view methodName, AT&& argTypes) {
    return ::il2cpp_utils::FindMethod(std::forward<T>(instanceOrKlass), methodName, std::span<const Il2CppClass* const>(), std::forward<AT>(argTypes));
}

/// no args
template <typename T>
    requires(!::std::is_convertible_v<T, std::string_view>)
inline const MethodInfo* FindMethod(T&& instanceOrKlass, ::std::string_view methodName) {
    return ::il2cpp_utils::FindMethod(std::forward<T>(instanceOrKlass), methodName, std::span<const Il2CppClass* const>(), std::span<const Il2CppType* const>());
}
#pragma endregion

#pragma region FindMethod string overloads
// gen and array args
template <typename GT, typename AT>
inline const MethodInfo* FindMethod(std::string_view namespaze, std::string_view klassName, ::std::string_view const methodName, GT&& genTypes, AT&& argTypes) {
    auto klass = ::il2cpp_utils::GetClassFromName(namespaze, klassName);
    return ::il2cpp_utils::FindMethod(klass, methodName, std::forward<GT>(genTypes), std::forward<AT>(argTypes));
}

/// no gen args
template <typename AT>
inline const MethodInfo* FindMethod(std::string_view namespaze, std::string_view klassName, ::std::string_view methodName, AT&& argTypes) {
    auto klass = ::il2cpp_utils::GetClassFromName(namespaze, klassName);
    return ::il2cpp_utils::FindMethod(klass, methodName, std::span<const Il2CppClass* const>(), std::forward<AT>(argTypes));
}

/// no args
inline const MethodInfo* FindMethod(std::string_view namespaze, std::string_view klassName, ::std::string_view methodName) {
    auto klass = ::il2cpp_utils::GetClassFromName(namespaze, klassName);
    return ::il2cpp_utils::FindMethod(klass, methodName, std::span<const Il2CppClass* const>(), std::span<const Il2CppType* const>());
}
#pragma endregion

bool IsConvertibleFrom(const Il2CppType* to, const Il2CppType* from, bool asArgs = true);

inline const Il2CppGenericContainer* GetGenericContainer(MethodInfo const* method) {
    if (!method->is_generic) {
        SAFE_ABORT_MSG("METHOD IS NOT GENERIC");
    }

    if (method->is_inflated) {
        auto genMethodInfo = method->genericMethod;
#ifdef UNITY_2021
        return reinterpret_cast<const Il2CppGenericContainer*>(genMethodInfo->methodDefinition->genericContainerHandle);
#else
        return genMethodInfo->methodDefinition->genericContainerHandle;
#endif
    } else {
#ifdef UNITY_2021
        return reinterpret_cast<const Il2CppGenericContainer*>(method->genericContainerHandle);
#else
        return = method->genericContainer;
#endif
    }
}

// Function made by zoller27osu, modified by Sc2ad
// Logs information about the given MethodInfo* as log(DEBUG)
void LogMethod(LoggerContextObject& logger, const MethodInfo* method);

// Created by zoller27osu
// Calls LogMethod on all methods in the given class
void LogMethods(LoggerContextObject& logger, Il2CppClass* klass, bool logParents = false);

/// Returns if a given MethodInfo's parameters match the Il2CppType vector
/// \param isIdenticalOut is true if every parameter type matches identically. Can be null
template <size_t genSz, size_t argSz>
bool ParameterMatch(const MethodInfo* method, std::span<const Il2CppClass* const, genSz> const genTypes, std::span<const Il2CppType* const, argSz> const argTypes,
                    std::optional<bool*> isIdenticalOut) {
    auto const& logger = il2cpp_utils::Logger;
    il2cpp_functions::Init();
    if (method->parameters_count != argTypes.size()) {
        logger.warn("Potential method match had wrong number of parameters {} (expected {})", method->parameters_count, argTypes.size());
        return false;
    }

    const Il2CppGenericContainer* genContainer;

    int32_t genCount = 0;
    if (method->is_generic) {
        genContainer = GetGenericContainer(method);
        genCount = genContainer->type_argc;
    }

    if ((size_t)genCount != genTypes.size()) {
        logger.warn("Potential method match had wrong number of generics {} (expected {})", genCount, genTypes.size());
        logger.warn("is generic {} is inflated {}", method->is_generic, method->is_inflated);
        return false;
    }
    bool isIdentical = true;
    bool matches = true;
    // TODO: supply boolStrictMatch and use type_equals instead of IsConvertibleFrom if supplied?
    for (decltype(method->parameters_count) i = 0; i < method->parameters_count; i++) {
        auto* paramType = method->parameters[i];
        if (argTypes[i] == nullptr) {
            logger.warning("Arg type %i is null. Method: %p", i, method);
            ::il2cpp_utils::LogMethod(logger, method);
            continue;
        }
        if (paramType->type == IL2CPP_TYPE_MVAR) {
            if (genCount == 0) {
                logger.warn("No generic args to extract paramIdx {}", i);
                continue;
            }
            auto genIdx = il2cpp_functions::MetadataCache_GetGenericParameterIndexFromParameter(paramType->data.genericParameterHandle) - genContainer->genericParameterStart;
            if (genIdx < 0) {
                logger.warn("Extracted invalid genIdx {} from parameter {}", genIdx, i);
                continue;
            }
            if (genIdx >= genCount) {
                logger.warn(
                    "ParameterMatch was not supplied enough genTypes to determine type of parameter {} "
                    "(had {}, needed {})!",
                    i, genCount, genIdx);
                continue;
            }

            auto* klass = genTypes[genIdx];
            paramType = (paramType->byref) ? &klass->this_arg : &klass->byval_arg;
        }
        // parameters are identical if every param matches exactly!
        isIdentical &= paramType == argTypes[i];

        // TODO: just because two parameter lists match doesn't necessarily mean this is the best match...
        if (!IsConvertibleFrom(paramType, argTypes[i])) {
            matches = false;
            break;
        }
    }
    // write to out
    if (isIdenticalOut.has_value()) {
        *isIdenticalOut.value() = isIdentical;
    }

    return matches;
}

template <size_t argSz>
auto ParameterMatch(const MethodInfo* method, ::std::span<const Il2CppType* const, argSz> const argTypes, std::optional<bool*> isIdenticalOut) {
    return ParameterMatch<0, argSz>(method, std::span<const Il2CppClass* const, 0>(), argTypes, isIdenticalOut);
}

template <bool strictEqual = false, size_t genSz, size_t argSz>
bool ParameterMatch(const MethodInfo* method, std::array<const Il2CppClass*, genSz> const& genTypes, std::array<const Il2CppType*, argSz> const& argTypes, std::optional<bool*> isIdenticalOut) {
    return ParameterMatch<genSz, argSz>(method, genTypes, argTypes, isIdenticalOut);
}

template <bool strictEqual = false, size_t sz>
bool ParameterMatch(const MethodInfo* method, std::array<const Il2CppType*, sz> const& argTypes, std::optional<bool*> isIdenticalOut) {
    return ParameterMatch<0, sz>(method, std::span<const Il2CppClass* const, 0>(), argTypes, isIdenticalOut);
}

/// @brief Calls the methodPointer on the provided const MethodInfo*, but throws a RunMethodException on failure.
/// If checkTypes is false, does not perform type checking and instead is a partially unsafe wrapper around invoking the methodPointer directly.
/// This function still performs simple checks (such as void vs. non-void returns and instance vs. static method invokes) even with checkTypes as false.
/// If you wish to forward this call to runtime_invoke (for example, in order to catch exceptions), consider using RunMethod/RunMethodUnsafe instead.
/// @tparam TOut The output to return. Defaults to void.
/// @tparam checkTypes Whether to check types or not. Defaults to true.
/// @tparam T The instance type.
/// @tparam TArgs The argument types.
/// @param instance The instance to invoke with. Should almost always be `this`.
/// @param method The MethodInfo* to use for type checking and conversions.
/// @param mPtr The method pointer to invoke specifically.
/// @param params The arguments to pass into the function.
template <class TOut = void, bool checkTypes = true, class T, class... TArgs>
TOut RunMethodFnPtr(T* instance, const MethodInfo* method, Il2CppMethodPointer mPtr, TArgs&&... params) {
    auto const& logger = il2cpp_utils::Logger;
    if (!method) {
        throw RunMethodException("Method cannot be null!", nullptr);
    }
    if (!mPtr) {
        throw RunMethodException("Method pointer cannot be null (don't call an abstract method directly!)", method);
    }

    if constexpr (checkTypes && sizeof...(TArgs) > 0) {
        std::array<const Il2CppType*, sizeof...(TArgs)> types{ ::il2cpp_utils::ExtractType(params)... };
        if (!ParameterMatch(method, types, std::nullopt)) {
            throw RunMethodException("Parameters do not match!", method);
        }
        auto* outType = ExtractIndependentType<TOut>();
        if (outType) {
            if (!IsConvertibleFrom(outType, method->return_type, false)) {
                logger.warn("User requested TOut {} does not match the method's return object of type {}!", TypeGetSimpleName(outType), TypeGetSimpleName(method->return_type));
                throw RunMethodException("Return type of method is not convertible!", method);
            }
        }
    }
    // NOTE: We need to remove references from our method pointers and copy in our parameters
    // This works great for all cases EXCEPT for byref types
    // For byref types, because we copy in our parameters, we need to provide a wrapper type that wraps a reference
    // That type then is provided and copied in.
    // That type is in byref.hpp as ByRef(T&&)

    // Need to potentially call Class::Init here as well
    // This snippet is almost identical to what libil2cpp does
    if ((method->flags & METHOD_ATTRIBUTE_STATIC) > 0 && method->klass && !method->klass->cctor_finished_or_no_cctor) {
        il2cpp_functions::Class_Init(method->klass);
    }
    try {
        if constexpr (std::is_same_v<TOut, void>) {
            // Method has void return
            if (!il2cpp_functions::type_equals(method->return_type, &il2cpp_functions::defaults->void_class->byval_arg)) {
                // If the method does NOT have a void return, yet we asked for one, this fails.
                // This should ALWAYS fail because it's very wrong, regardless of checkTypes.
                throw RunMethodException("Return type of method is not void, yet was requested as void!", method);
            }
            if ((method->flags & METHOD_ATTRIBUTE_STATIC) > 0) {
                // Static method
                return reinterpret_cast<void (*)(std::remove_reference_t<TArgs>..., const MethodInfo*)>(mPtr)(params..., method);
            }
            if (il2cpp_functions::class_is_valuetype(method->klass)) {
                // Value type instance method. Instance parameter is always boxed in some way.
                auto boxedRepr = instance;
                if constexpr (sizeof(Il2CppCodeGenModule) <= 104) {
                    // Boxing is only required if we invoke to adjustor thunks instead of actual impls
                    // Note that for whatever reason, we have exposed methods that are compiled that use literals, yet we still need to passed boxed reprs.
                    if constexpr (il2cpp_type_check::need_box<T>::value) {
                        // TODO: Eventually remove this dependence on il2cpp_functions::Init
                        il2cpp_functions::Init();
                        // Yeah, we cast literally all over the place.
                        boxedRepr = reinterpret_cast<T*>(il2cpp_functions::value_box(classof(T), boxedRepr));
                    } else {
                        boxedRepr = reinterpret_cast<T*>(reinterpret_cast<void**>(boxedRepr) - 2);
                    }
                }
                reinterpret_cast<void (*)(T*, std::remove_reference_t<TArgs>..., const MethodInfo*)>(mPtr)(boxedRepr, params..., method);
                if constexpr (sizeof(Il2CppCodeGenModule) <= 104) {
                    *instance = *reinterpret_cast<T*>(il2cpp_functions::object_unbox(reinterpret_cast<Il2CppObject*>(boxedRepr)));
                }
                return;
            } else {
                return reinterpret_cast<void (*)(T*, std::remove_reference_t<TArgs>..., const MethodInfo*)>(mPtr)(instance, params..., method);
            }

        } else {
            // Method has non-void return
            // if (il2cpp_functions::class_from_type(method->return_type)->instance_size != sizeof(TOut)) {
            // TODO:
            // The return value's size must always match. We know TOut is not void, but we do not know of anything else
            // If the return value of the method is of a different size than TOut we should throw.
            // Note that we cannot simply check sizeof(TOut) and compare it to instance size, since a TOut pointer would not match.
            // We would need to properly ensure that the type is either byval or this_arg before comparing and/or ensuring size match
            // }
            // As a simple check, we can make sure the method we are attempting to call is not a void method:
            if (il2cpp_functions::type_equals(method->return_type, &il2cpp_functions::defaults->void_class->byval_arg)) {
                throw RunMethodException("Return type of method is void, yet was requested as non-void!", method);
            }
            if ((method->flags & METHOD_ATTRIBUTE_STATIC) > 0) {
                // Static method
                return reinterpret_cast<TOut (*)(std::remove_reference_t<TArgs>..., const MethodInfo*)>(mPtr)(params..., method);
            } else {
                if (il2cpp_functions::class_is_valuetype(method->klass)) {
                    auto boxedRepr = instance;
                    if constexpr (sizeof(Il2CppCodeGenModule) <= 104) {
                        // Boxing is only required if we invoke to adjustor thunks instead of actual impls
                        // Note that for whatever reason, we have exposed methods that are compiled that use literals, yet we still need to passed boxed reprs.
                        if constexpr (il2cpp_type_check::need_box<T>::value) {
                            // TODO: Eventually remove this dependence on il2cpp_functions::Init
                            il2cpp_functions::Init();
                            // Yeah, we cast literally all over the place.
                            boxedRepr = reinterpret_cast<T*>(il2cpp_functions::value_box(classof(T), boxedRepr));
                        } else {
                            boxedRepr = reinterpret_cast<T*>(reinterpret_cast<void**>(boxedRepr) - 2);
                        }
                    }
                    TOut res = reinterpret_cast<TOut (*)(T*, std::remove_reference_t<TArgs>..., const MethodInfo*)>(mPtr)(boxedRepr, params..., method);
                    if constexpr (sizeof(Il2CppCodeGenModule) <= 104) {
                        *instance = *reinterpret_cast<T*>(il2cpp_functions::object_unbox(reinterpret_cast<Il2CppObject*>(boxedRepr)));
                    }
                    return res;
                }

                // ref type
                return reinterpret_cast<TOut (*)(T*, std::remove_reference_t<TArgs>..., const MethodInfo*)>(mPtr)(instance, params..., method);
            }
        }
    } catch (Il2CppExceptionWrapper& wrapper) {
        logger.error("{}: Failed with exception: {}", il2cpp_functions::method_get_name(method), il2cpp_utils::ExceptionToString(wrapper.ex).c_str());
        throw RunMethodException(wrapper.ex, method);
    }
}

/// @brief Calls the methodPointer on the provided const MethodInfo*, but throws a RunMethodException on failure.
/// If checkTypes is false, does not perform type checking and instead is a partially unsafe wrapper around invoking the methodPointer directly.
/// This function still performs simple checks (such as void vs. non-void returns and instance vs. static method invokes) even with checkTypes as false.
/// @tparam TOut The output to return. Defaults to void.
/// @tparam checkTypes Whether to check types or not. Defaults to true.
/// @tparam T The instance type (either an actual instance or an Il2CppClass*/Il2CppType*).
/// @tparam TArgs The argument types.
/// @param instance The instance or Il2CppClass*/Il2CppType* to invoke with.
/// @param method The MethodInfo* to invoke.
/// @param params The arguments to pass into the function.
template <class TOut = void, bool checkTypes = true, class T, class... TArgs>
TOut RunMethodFnPtr(T* instance, const MethodInfo* method, TArgs&&... params) {
    return RunMethodFnPtr<TOut, checkTypes>(instance, method, method->methodPointer, params...);
}

#else
/// @brief Instantiates a generic MethodInfo* from the provided Il2CppClasses.
/// @return MethodInfo* for RunMethod calls, will be nullptr on failure
const MethodInfo* MakeGenericMethod(const MethodInfo* info, ::std::span<Il2CppClass*> types) noexcept;
const MethodInfo* FindMethodUnsafe(const Il2CppClass* klass, ::std::string_view methodName, int argsCount) noexcept;
const MethodInfo* FindMethodUnsafe(Il2CppObject* instance, ::std::string_view methodName, int argsCount) noexcept;
const MethodInfo* FindMethodUnsafe(::std::string_view nameSpace, ::std::string_view className, ::std::string_view methodName, int argsCount) noexcept;
const MethodInfo* FindMethod(FindMethodInfo& info) noexcept;
#ifndef BS_HOOK_USE_CONCEPTS
template <typename... TArgs, ::std::enable_if_t<(... && !::std::is_convertible_v<TArgs, FindMethodInfo>), int> = 0>
#else
template <typename... TArgs>
    requires(... && !::std::is_convertible_v<TArgs, FindMethodInfo>)
#endif
const MethodInfo* FindMethod(TArgs&&... args) noexcept {
    auto info = FindMethodInfo(args...);
    return FindMethod(info);
}

bool IsConvertibleFrom(const Il2CppType* to, const Il2CppType* from, bool asArgs = true);
// Returns if a given MethodInfo's parameters match the Il2CppType vector
bool ParameterMatch(const MethodInfo* method, ::std::span<const Il2CppType*> argTypes, std::optional<bool*> perfectMatch);

// Returns if a given MethodInfo's parameters match the Il2CppType vector and generic types vector
bool ParameterMatch(const MethodInfo* method, ::std::span<Il2CppClass const*> genTypes, ::std::span<const Il2CppType*> argTypes, std::optional<bool*> perfectMatch);
#endif

<<<<<<< HEAD
// Function made by zoller27osu, modified by Sc2ad
// Logs information about the given MethodInfo* as log(DEBUG)
void LogMethod(Paper::LoggerContext const& logger, const MethodInfo* method);

// Created by zoller27osu
// Calls LogMethod on all methods in the given class
void LogMethods(Paper::LoggerContext const& logger, Il2CppClass* klass, bool logParents = false);

=======
>>>>>>> 57fad310
template <typename TOut>
using MethodResult = ::il2cpp_utils::Result<TOut, RunMethodException>;

#pragma region Invokers
// Experiment
namespace invokers {
// TODO: invoker concept

// TODO: Fix
template <typename TOut, typename T, typename... TArgs>
MethodResult<TOut> FnPtrInvoker(T* instance, const MethodInfo* method, TArgs&&... params) noexcept {
    bool isStatic = method->flags & METHOD_ATTRIBUTE_STATIC;
    if (isStatic && method->klass && !method->klass->cctor_finished_or_no_cctor) {
        il2cpp_functions::Class_Init(method->klass);
    }

    if (!method) {
        return RunMethodException("Method cannot be null!", nullptr);
    }

    auto mPtr = method->methodPointer;

    if (!mPtr) {
        return RunMethodException("Method pointer cannot be null (don't call an abstract method directly!)", method);
    }

    if constexpr (std::is_same_v<TOut, void>) {
        // Method has void return
        if (!il2cpp_functions::type_equals(method->return_type, &il2cpp_functions::defaults->void_class->byval_arg)) {
            // If the method does NOT have a void return, yet we asked for one, this fails.
            // This should ALWAYS fail because it's very wrong, regardless of checkTypes.
            return RunMethodException("Return type of method is not void, yet was requested as void!", method);
        }
    } else {
        // Method does not void return
        if (il2cpp_functions::type_equals(method->return_type, &il2cpp_functions::defaults->void_class->byval_arg)) {
            return RunMethodException("Return type of method is void, yet was requested as non-void!", method);
        }
    }

    try {
        if ((method->flags & METHOD_ATTRIBUTE_STATIC) > 0) {
            // Static method
            return reinterpret_cast<TOut (*)(std::remove_reference_t<TArgs>..., const MethodInfo*)>(mPtr)(params..., method);
        }

        auto castedMPtr = reinterpret_cast<TOut (*)(std::remove_reference_t<TArgs>..., const MethodInfo*)>(mPtr);

        auto boxedRepr = instance;
        if (il2cpp_functions::class_is_valuetype(method->klass)) {
            if constexpr (sizeof(Il2CppCodeGenModule) <= 104) {
                // Boxing is only required if we invoke to adjustor thunks instead of actual impls
                // Note that for whatever reason, we have exposed methods that are compiled that use literals, yet we still need to passed boxed reprs.
                if constexpr (il2cpp_type_check::need_box<T>::value) {
                    // TODO: Eventually remove this dependence on il2cpp_functions::Init
                    il2cpp_functions::Init();
                    // Yeah, we cast literally all over the place.
                    boxedRepr = reinterpret_cast<T*>(il2cpp_functions::value_box(classof(T), boxedRepr));
                } else {
                    boxedRepr = reinterpret_cast<T*>(reinterpret_cast<void**>(boxedRepr) - 2);
                }
            }
        }

        // update value type
        auto unbox_value_type = [&]() {
            if constexpr (il2cpp_type_check::need_box<T>::value && sizeof(Il2CppCodeGenModule) <= 104) {
                *instance = *reinterpret_cast<T*>(il2cpp_functions::object_unbox(reinterpret_cast<Il2CppObject*>(boxedRepr)));
            }
        };

        if constexpr (std::is_same_v<TOut, void>) {
            castedMPtr(boxedRepr, params..., method);
            unbox_value_type();
        } else {
            TOut res = castedMPtr(boxedRepr, params..., method);
            unbox_value_type();
            return res;
        }

    } catch (Il2CppExceptionWrapper& wrapper) {
        return RunMethodException(wrapper.ex, method);
    }
}

template <typename TOut, typename... TArgs>
MethodResult<TOut> Il2CppInvoker(Il2CppObject* obj, const MethodInfo* method, TArgs&&... params) noexcept {
    il2cpp_functions::Init();
    Il2CppException* exp = nullptr;
    std::array<void*, sizeof...(params)> invokeParams{ ::il2cpp_utils::ExtractTypeValue(params)... };
    auto* ret = il2cpp_functions::runtime_invoke(method, obj, invokeParams.data(), &exp);

    if (exp) {
        return RunMethodException(exp, method);
    }

    if constexpr (!std::is_same_v<void, TOut>) {
        // return type is not void, we should return something!
        // type check boxing
        // TODO: Type check boxing is needed?
        // if constexpr (checkTypes && ret != nullptr) {
        //     auto constexpr must_box = ::il2cpp_utils::il2cpp_type_check::need_box<TOut>::value;
        //     auto is_boxed = il2cpp_functions::class_is_valuetype(ret->klass);
        //     if (is_boxed != must_box) {
        //         throw RunMethodException(string_format("Klass {} requires boxing: {} Klass {} is boxed {}",
        //                                                ::il2cpp_utils::ClassStandardName(classof(TOut)), must_box,
        //                                                ::il2cpp_utils::ClassStandardName(ret->klass), is_boxed));
        //     }
        // }

        // FIXME: what if the return type is a ByRef<T> ?
        if constexpr (::il2cpp_utils::il2cpp_type_check::need_box<TOut>::value) {  // value type returns from runtime invoke are boxed
            // FIXME: somehow allow the gc free as an out of scope instead of having to temporarily save the retval?
            auto retval = ::il2cpp_utils::Unbox<TOut>(ret);
            il2cpp_functions::il2cpp_GC_free(ret);
            return retval;
        } else if constexpr (::il2cpp_utils::il2cpp_reference_type_wrapper<TOut>) {  // ref type returns are just that, ref type returns
            return TOut(ret);
        } else {
            // probably ref type pointer
            return static_cast<TOut>(static_cast<void*>(ret));
        }
    }
}
}  // namespace invokers
#pragma endregion



template <class TOut = Il2CppObject*, bool checkTypes = true, class T, class... TArgs>
    requires(!::std::is_convertible_v<T, std::string_view> || std::is_same_v<T, nullptr_t>)
// Runs a MethodInfo with the specified parameters and instance, with return type TOut.
// Assumes a static method if instance == nullptr. May fail due to exception or wrong name, hence the ::std::optional.
MethodResult<TOut> RunMethod(T&& wrappedInstance, const MethodInfo* method, TArgs&&... params) noexcept {
    auto const& logger = il2cpp_utils::Logger;

    if (!method) {
        return RunMethodException("MethodInfo cannot be null!", nullptr);
    }

    if constexpr (checkTypes) {
        // only check args if TArgs is > 0
        if (method->parameters_count != sizeof...(TArgs)) {
            logger.warn("MethodInfo parameter count {} does not match actual parameter count {}", method->parameters_count, sizeof...(TArgs));
        }

        if constexpr (sizeof...(TArgs) > 0) {
            std::array<const Il2CppType*, sizeof...(TArgs)> types{ ::il2cpp_utils::ExtractType(params)... };
            if (!ParameterMatch(method, types, std::nullopt)) {
                return RunMethodException("Parameters do not match!", method);
            }
        }

        if constexpr (!std::is_same_v<TOut, void>) {
            auto* outType = ExtractIndependentType<TOut>();
            if (outType) {
                if (!IsConvertibleFrom(outType, method->return_type, false)) {
                    logger.warn("User requested TOut {} does not match the method's return object of type {}!", TypeGetSimpleName(outType), TypeGetSimpleName(method->return_type));
                    return RunMethodException(fmt::format("Return type of method is not convertible to: {}!", TypeGetSimpleName(outType)), method);
                }
            }
        }
    }

    void* inst = ::il2cpp_utils::ExtractValue(wrappedInstance);  // null is allowed (for T = Il2CppType* or Il2CppClass*)

    auto isStatic = method->flags & METHOD_ATTRIBUTE_STATIC;
    if (!isStatic && !inst) {
        return RunMethodException("Method is instance but instance is null!", method);
    }

    // Experiment
    // return Invoker<TOut>(inst, method, std::forward<TArgs>(params)...);

    Il2CppException* exp = nullptr;
    std::array<void*, sizeof...(params)> invokeParams{ ::il2cpp_utils::ExtractTypeValue(params)... };
    il2cpp_functions::Init();
    auto* ret = il2cpp_functions::runtime_invoke(method, inst, invokeParams.data(), &exp);

    if (exp) {
        return RunMethodException(exp, method);
    }

    // void return
    if constexpr (std::is_same_v<void, TOut>) {
        return MethodResult<TOut>();
    }

    if constexpr (checkTypes) {
        if (ret) {
            // By using this instead of ExtractType, we avoid unboxing because the ultimate type in that case would depend on the
            // method in the first place
            auto* outType = ExtractIndependentType<TOut>();
            if (outType) {
                auto* retType = ExtractType(ret);
                if (!IsConvertibleFrom(outType, retType, false)) {
                    logger.warn("User requested TOut {} does not match the method's return object of type {}!", TypeGetSimpleName(outType), TypeGetSimpleName(retType));
                }
            }
        }
    }

    if constexpr (!std::is_same_v<void, TOut>) {
        // return type is not void, we should return something!
        // type check boxing
        // TODO: Type check boxing is needed?
        // if constexpr (checkTypes && ret != nullptr) {
        //     auto constexpr must_box = ::il2cpp_utils::il2cpp_type_check::need_box<TOut>::value;
        //     auto is_boxed = il2cpp_functions::class_is_valuetype(ret->klass);
        //     if (is_boxed != must_box) {
        //         throw RunMethodException(string_format("Klass {} requires boxing: {} Klass {} is boxed {}",
        //                                                ::il2cpp_utils::ClassStandardName(classof(TOut)), must_box,
        //                                                ::il2cpp_utils::ClassStandardName(ret->klass), is_boxed));
        //     }
        // }

        // FIXME: what if the return type is a ByRef<T> ?
        if constexpr (::il2cpp_utils::il2cpp_type_check::need_box<TOut>::value) {  // value type returns from runtime invoke are boxed
            // FIXME: somehow allow the gc free as an out of scope instead of having to temporarily save the retval?
            auto retval = ::il2cpp_utils::Unbox<TOut>(ret);
            il2cpp_functions::il2cpp_GC_free(ret);
            return retval;
        } else if constexpr (::il2cpp_utils::il2cpp_reference_type_wrapper<TOut>) {  // ref type returns are just that, ref type returns
            return TOut(ret);
        } else {
            // probably ref type pointer
            return static_cast<TOut>(static_cast<void*>(ret));
        }
    }
}

template <class TOut = Il2CppObject*, bool checkTypes = true, class T, class... TArgs>
// Runs a (static) method with the specified method name, with return type TOut.
// Checks the types of the parameters against the candidate methods.
MethodResult<TOut> RunMethod(T&& classOrInstance, ::std::string_view methodName, TArgs&&... params) {
    auto const& logger = il2cpp_utils::Logger;

    std::array<const Il2CppType*, sizeof...(TArgs)> const types{ ::il2cpp_utils::ExtractType(params)... };
    auto* method = RET_NULLOPT_UNLESS(logger, FindMethod(classOrInstance, methodName, types));

    // TODO: Pass checkTypes as false here since it is no longer necessary
    // to check the parameter types
    // because it is already looked up with the types
    // in FindMethod?
    return RunMethod<TOut, checkTypes>(std::forward<T>(classOrInstance), method, std::forward<TArgs>(params)...);
}

template <class TOut = Il2CppObject*, bool checkTypes = true, class... TArgs>
// Runs a static method with the specified method name and arguments, on the class with the specified namespace and class name.
// The method also has return type TOut.
MethodResult<TOut> RunMethod(::std::string_view nameSpace, ::std::string_view klassName, ::std::string_view methodName, TArgs&&... params) {
    auto const& logger = il2cpp_utils::Logger;
    auto* klass = RET_NULLOPT_UNLESS(logger, GetClassFromName(nameSpace, klassName));
    return RunMethod<TOut, checkTypes>(klass, methodName, params...);
}

/// @brief Runs the provided method and rethrows any exception that occurs. Will throw a RunMethodException.
/// If checkTypes is false, does not perform type checking and instead is an unsafe wrapper around runtime_invoke.
/// @tparam TOut The output to return. Defaults to void.
/// @tparam checkTypes Whether to check types or not. Defaults to true.
/// @tparam T The instance type (an actual instance or nullptr Il2CppClass*, etc.)
/// @tparam TArgs The argument types.
/// @param instance The instance or nullptr Il2CppClass* to invoke with.
/// @param method The MethodInfo* to invoke.
/// @param params The arguments to pass into the function.
/// @return The result from the function, or will throw.
template <class TOut = void, bool checkTypes = true, class... TArgs>
inline TOut RunMethodRethrow(TArgs&&... params) {
    auto result = ::il2cpp_utils::RunMethod<TOut, checkTypes>(std::forward<TArgs>(params)...);

    if constexpr (!std::is_same_v<TOut, void>) {
        return result.get_or_rethrow();
    }
    else if constexpr (std::is_same_v<TOut, void>) {
        result.rethrow();
    }
}

/// @brief Runs the provided method and rethrows any exception that occurs. Will throw a RunMethodException.
/// If checkTypes is false, does not perform type checking and instead is an unsafe wrapper around runtime_invoke.
/// @tparam TOut The output to return. Defaults to void.
/// @tparam checkTypes Whether to check types or not. Defaults to true.
/// @tparam T The instance type (an actual instance or nullptr Il2CppClass*, etc.)
/// @tparam TArgs The argument types.
/// @param instance The instance or nullptr Il2CppClass* to invoke with.
/// @param method The MethodInfo* to invoke.
/// @param params The arguments to pass into the function.
/// @return The result from the function, or will throw.
template <class TOut = void, bool checkTypes = true, class... TArgs>
inline std::optional<TypeOrMonostate<TOut>> RunMethodOpt(TArgs&&... params) noexcept {
    auto result = ::il2cpp_utils::RunMethod<TOut, checkTypes>(std::forward<TArgs>(params)...);

    if (auto const exception = result.as_optional_exception()) {
        auto const& logger = il2cpp_utils::Logger;
        logger.error("{}: Failed with exception: {}", il2cpp_functions::method_get_name(exception.value()->info), il2cpp_utils::ExceptionToString(exception.value()->ex).c_str());
        return std::nullopt;
    }

    return result.get_result();
}


/// @brief Instantiates a generic MethodInfo* from the provided Il2CppClasses and invokes it.
/// @n This method will not crash.
/// @tparam TOut The return type of the method to invoke
/// @tparam T Instance type
/// @tparam TArgs Parameters to RunMethod
/// @param instance Instance to RunMethod, or null/class
/// @param info Generic MethodInfo* to invoke
/// @param genTypes Types to instantiate the generic MethodInfo* with
/// @param params Parameters to RunMethod
template <class TOut = Il2CppObject*, class T, class... TArgs>
::std::variant<TOut, RunMethodException> RunGenericMethod(T&& instance, const MethodInfo* info, ::std::span<const Il2CppClass* const> genTypes, TArgs&&... params) noexcept {
    auto const& logger = il2cpp_utils::Logger;
    auto* createdMethod = RET_NULLOPT_UNLESS(logger, MakeGenericMethod(info, genTypes));
    return RunMethod<TOut, false>(instance, createdMethod, params...);
}

template <class TOut = Il2CppObject*, class T, class... TArgs>
::std::variant<TOut, RunMethodException> RunGenericMethod(T&& classOrInstance, ::std::string_view methodName, ::std::span<const Il2CppClass* const> genTypes, TArgs&&... params) noexcept {
    auto const& logger = il2cpp_utils::Logger;
    std::array<const Il2CppType*, sizeof...(TArgs)> types{ ::il2cpp_utils::ExtractType(params)... };

    auto* info = RET_NULLOPT_UNLESS(logger, FindMethod(classOrInstance, NoArgClass<TOut>(), methodName, genTypes, types));
    return RunGenericMethod<TOut>(classOrInstance, info, genTypes, params...);
}
template <class TOut = Il2CppObject*, class... TArgs>
// Runs a static generic method with the specified method name and arguments, on the class with the specified namespace and class name.
// The method also has return type TOut.
::std::variant<TOut, RunMethodException> RunGenericMethod(::std::string_view nameSpace, ::std::string_view klassName, ::std::string_view methodName, ::std::span<const Il2CppClass* const> genTypes,
                                                          TArgs&&... params) noexcept {
    auto const& logger = il2cpp_utils::Logger;
    auto* klass = RET_NULLOPT_UNLESS(logger, GetClassFromName(nameSpace, klassName));
    return RunGenericMethod<TOut>(klass, methodName, genTypes, params...);
}

template <typename TOut = Il2CppObject*, CreationType creationType = CreationType::Temporary, typename... TArgs>
// Creates a new object of the given class using the given constructor parameters
// Will only run a .ctor whose parameter types match the given arguments.
::std::optional<TOut> New(Il2CppClass* klass, TArgs&&... args) {
    auto const& logger = il2cpp_utils::Logger;
    il2cpp_functions::Init();

    Il2CppObject* obj;
    if constexpr (creationType == CreationType::Temporary) {
        // object_new call
        obj = RET_NULLOPT_UNLESS(logger, il2cpp_functions::object_new(klass));
    } else {
        obj = RET_NULLOPT_UNLESS(logger, createManual(klass));
    }
    // runtime_invoke constructor with right type(s) of arguments, return null if constructor errors
    std::array<const Il2CppType*, sizeof...(TArgs)> types{ ::il2cpp_utils::ExtractType(args)... };
    auto* method = RET_NULLOPT_UNLESS(logger, FindMethod(klass, ".ctor", types));
    RET_NULLOPT_UNLESS(logger, RunMethodOpt(obj, method, std::forward<TArgs>(args)...));
    return FromIl2CppObject<TOut>(obj);
}


// TODO: Rename to New, rename existing New to NewObject or equivalent
/// @brief Allocates a new instance of a particular Il2CppClass*, either allowing it to be GC'd normally or manually controlled.
/// The Il2CppClass* is derived from the TOut template parameter.
/// The found constructor method will be cached.
/// Will throw either an il2cpp_utils::exceptions::StackTraceException or il2cpp_utils::RunMethodException if errors occur.
/// @tparam TOut The type to create.
/// @tparam creationType The way to create the instance.
/// @tparam TArgs The arguments to call the constructor with.
/// @param args The arguments to call the constructor with.
template <class TOut, CreationType creationType = CreationType::Temporary, typename... TArgs>
TOut NewSpecificUnsafe(TArgs&&... args) {
    static auto* klass = classof(TOut);
    Il2CppObject* obj;
    if constexpr (creationType == CreationType::Temporary) {
        // object_new call
        obj = il2cpp_functions::object_new(klass);
        if (!obj) {
            throw exceptions::StackTraceException("Failed to allocate new object via object_new!");
        }
    } else {
        obj = createManualThrow(klass);
    }
    // Only need to extract based off of types, since we are asusming our TOut is classof-able already
    static auto ctorMethod = FindMethod(klass, ".ctor", std::array<Il2CppType const*, sizeof...(TArgs)>{ ExtractIndependentType<std::decay_t<TArgs>>()... });
    if (!ctorMethod) {
        throw exceptions::StackTraceException(fmt::format("Failed to find a matching .ctor method during construction of type: {}", ClassStandardName(klass).c_str()));
    }
    ::il2cpp_utils::RunMethodRethrow<void, false>(obj, ctorMethod, std::forward<TArgs>(args)...);
    if constexpr (std::is_pointer_v<TOut>) {
        return reinterpret_cast<TOut>(obj);
    } else if constexpr (has_il2cpp_conversion<TOut>) {
        // Handle construction for wrapper types, construct from void*s
        return TOut(reinterpret_cast<void*>(obj));
    } else {
        static_assert(false_t<TOut>, "Cannot C# construct the provided value type that is not a wrapper type!");
    }
}

template <class T, class... TArgs>
concept CtorArgs = requires(T t, TArgs&&... args) {
    { T::New_ctor(std::forward<TArgs>(args)...) };
};

/// @brief Allocates a new instance of a particular Il2CppClass*, either allowing it to be GC'd normally or manually controlled.
/// The Il2CppClass* is derived from the TOut template parameter.
/// The found constructor method will be cached.
/// Will throw either an il2cpp_utils::exceptions::StackTraceException or il2cpp_utils::RunMethodException if errors occur.
/// @tparam TOut The type to create.
/// @tparam creationType The way to create the instance.
/// @tparam TArgs The arguments to call the constructor with.
/// @param args The arguments to call the constructor with.
template <class TOut, CreationType creationType = CreationType::Temporary, typename... TArgs>
    requires(CtorArgs<std::remove_pointer_t<TOut>, TArgs...>)
inline TOut NewSpecific(TArgs&&... args) {
    return ::il2cpp_utils::NewSpecificUnsafe<TOut, creationType, TArgs...>(std::forward<TArgs>(args)...);
}

template <typename TOut = Il2CppObject*, CreationType creationType = CreationType::Temporary, typename... TArgs>
// Creates a new object of the returned type using the given constructor parameters
// Will only run a .ctor whose parameter types match the given arguments.
#ifndef BS_HOOK_USE_CONCEPTS
::std::enable_if_t<(... && ((!::std::is_same_v<const Il2CppClass*, TArgs> || !::std::is_same_v<Il2CppClass*, TArgs>)&&!::std::is_convertible_v<TArgs, ::std::string_view>)), ::std::optional<TOut>>
#else
    requires(... && ((!::std::is_same_v<const Il2CppClass*, TArgs> || !::std::is_same_v<Il2CppClass*, TArgs>)&&!::std::is_convertible_v<TArgs, ::std::string_view>))::std::optional<TOut>
#endif
New(TArgs&&... args) {
    auto const& logger = il2cpp_utils::Logger;
    auto* klass = RET_NULLOPT_UNLESS(logger, (NoArgClass<TOut, true>()));
    return New<TOut, creationType>(klass, args...);
}

template <typename TOut = Il2CppObject*, CreationType creationType = CreationType::Temporary, typename... TArgs>
// Creates a new object of the class with the given nameSpace and className using the given constructor parameters.
// Will only run a .ctor whose parameter types match the given arguments.
::std::optional<TOut> New(::std::string_view nameSpace, ::std::string_view className, TArgs&&... args) {
    auto const& logger = il2cpp_utils::Logger;
    auto* klass = RET_0_UNLESS(logger, GetClassFromName(nameSpace, className));
    return New<TOut, creationType>(klass, args...);
}

}  // namespace il2cpp_utils

#pragma pack(pop)

#endif<|MERGE_RESOLUTION|>--- conflicted
+++ resolved
@@ -561,7 +561,6 @@
 bool ParameterMatch(const MethodInfo* method, ::std::span<Il2CppClass const*> genTypes, ::std::span<const Il2CppType*> argTypes, std::optional<bool*> perfectMatch);
 #endif
 
-<<<<<<< HEAD
 // Function made by zoller27osu, modified by Sc2ad
 // Logs information about the given MethodInfo* as log(DEBUG)
 void LogMethod(Paper::LoggerContext const& logger, const MethodInfo* method);
@@ -570,8 +569,6 @@
 // Calls LogMethod on all methods in the given class
 void LogMethods(Paper::LoggerContext const& logger, Il2CppClass* klass, bool logParents = false);
 
-=======
->>>>>>> 57fad310
 template <typename TOut>
 using MethodResult = ::il2cpp_utils::Result<TOut, RunMethodException>;
 
