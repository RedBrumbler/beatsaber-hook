#pragma once

#include "paper/shared/logger.hpp"

<<<<<<< HEAD
namespace il2cpp_utils {
static constexpr auto Logger = ::Paper::ConstLoggerContext("beatsaber-hook_" VERSION);
}
=======
#include "scotland2/shared/loader.hpp"
#include "scotland2/shared/modloader.h"

namespace Logging {
enum Level { CRITICAL = ANDROID_LOG_FATAL, ERROR = ANDROID_LOG_ERROR, WARNING = ANDROID_LOG_WARN, INFO = ANDROID_LOG_INFO, DEBUG = ANDROID_LOG_DEBUG };
}

#ifdef log
#undef log
#endif

// Note that the LOG_PATH directory is still the files directory, so that stale logs will be cleaned up automatically.
#ifndef LOG_PATH
#define LOG_PATH "/sdcard/ModData/%s/logs/"
#endif

class Logger;

/// @class Logger Buffer
/// @brief A buffer for logger data. Used for logging to file in a buffered fashion.
/// Each LoggerBuffer exists to wrap around a single logger instance.
/// Every time log is called on the instance, this buffer is updated (assuming options.toFile is true for the instance)
/// Each buffer contains multiple messages that need to be written out, stored as an std::list
class LoggerBuffer {
    friend Logger;

   public:
    std::list<std::string> messages;
    std::mutex messageLock;
    const modloader::ModInfo modInfo;
    bool closed = false;
    static std::string get_logDir();
    std::string get_path() {
        std::string cpy = modInfo.version;
        std::replace(cpy.begin(), cpy.end(), '.', '_');
        auto val = get_logDir() + modInfo.id + "_" + cpy + ".log";
        return val;
    }
    std::size_t length();
    void addMessage(std::string_view msg);
    void flush();

   private:
    std::string path;

   public:
    LoggerBuffer(const modloader::ModInfo info) : modInfo(info), path(get_path()) {}
};

/// @struct Logger Options
/// @brief Provides various options for loggers, including silencing them and logging to file.
struct LoggerOptions {
    bool silent = false;
    bool toFile = false;
    std::string contextSeparator = "::";
    LoggerOptions(bool silent_ = false, bool toFile_ = false) : silent(silent_), toFile(toFile_) {}
    LoggerOptions(std::string_view contextSeparator_, bool silent_ = false, bool toFile_ = false) : silent(silent_), toFile(toFile_), contextSeparator(contextSeparator_) {}
};

class LoggerContextObject;
class Consumer;

class Logger {
    friend Consumer;
    friend LoggerBuffer;
    friend LoggerContextObject;

   public:
    Logger(const modloader::ModInfo info, LoggerOptions options_) : options(options_), tag("QuestHook[" + info.id + "|v" + info.version + "]"), modInfo(info), buffer(modInfo) {
        if (!init()) {
            buffer.closed = true;
        }
        emplace_safe(buffer);
    }
    Logger(const modloader::ModInfo info) : options(LoggerOptions(false, false)), tag("QuestHook[" + info.id + "|v" + info.version + "]"), modInfo(info), buffer(modInfo) {
        if (!init()) {
            buffer.closed = true;
        }
        emplace_safe(buffer);
    }
    ~Logger() = delete;
    void log(Logging::Level lvl, std::string str);
    __attribute__((format(printf, 3, 4))) void log(Logging::Level lvl, const char* fmt, ...) {
        if (options.silent) {
            return;
        }
        va_list lst;
        va_start(lst, fmt);
        log(lvl, string_vformat(fmt, lst));
        va_end(lst);
    }
    __attribute__((format(printf, 2, 3))) void critical(const char* fmt, ...) {
        if (options.silent) {
            return;
        }
        va_list lst;
        va_start(lst, fmt);
        log(Logging::CRITICAL, string_vformat(fmt, lst));
        va_end(lst);
    }
    __attribute__((format(printf, 2, 3))) void error(const char* fmt, ...) {
        if (options.silent) {
            return;
        }
        va_list lst;
        va_start(lst, fmt);
        log(Logging::ERROR, string_vformat(fmt, lst));
        va_end(lst);
    }
    __attribute__((format(printf, 2, 3))) void warning(const char* fmt, ...) {
        if (options.silent) {
            return;
        }
        va_list lst;
        va_start(lst, fmt);
        log(Logging::WARNING, string_vformat(fmt, lst));
        va_end(lst);
    }
    __attribute__((format(printf, 2, 3))) void info(const char* fmt, ...) {
        if (options.silent) {
            return;
        }
        va_list lst;
        va_start(lst, fmt);
        log(Logging::INFO, string_vformat(fmt, lst));
        va_end(lst);
    }
    __attribute__((format(printf, 2, 3))) void debug(const char* fmt, ...) {
        if (options.silent) {
            return;
        }
        va_list lst;
        va_start(lst, fmt);
        log(Logging::DEBUG, string_vformat(fmt, lst));
        va_end(lst);
    }
    /// @brief Flushes the buffer for this logger instance.
    void flush();
    /// @brief Closes the buffer for this logger instance, flushing as necessary.
    /// After this call, this logger will no longer log to a buffer, nor will it log to a file.
    void close();
    /// @brief Returns the logger that is used within the utils library. This function should not be used outside of the main library
    static Logger& get();
    /// @brief Close all open LoggerBuffer objects. Should only be called on a crash or exit of the game.
    static void closeAll();
    /// @brief Flush all open LoggerBuffer objects.
    static void flushAll();
    /// @brief Initialize this logger. Deletes existing file logs.
    /// This happens on default when this instance is constructed.
    /// This should also be called anytime the options field is modified.
    /// @returns True if the initialization was successful, false otherwise. If false is returned, you should set buffer.closed to true.
    bool init();
    /// @brief Call this to silence logs from this logger. Should improve performance slightly.
    /// Note that this call causes ALL calls to this particular logger to be silent, including from other mods.
    /// Should only be used in particular cases.
    constexpr void disable() {
        options.silent = true;
    }
    /// @brief Call this to re-enable logs for this logger. Decreases performance slightly, but provides debug information.
    /// Note that this call causes ALL calls to this particular logger to be enabled again, including from other mods that want silence.
    /// Should only be used in particular cases.
    constexpr void enable() {
        options.silent = false;
    }
    /// @brief Returns the current options for this logger
    const LoggerOptions getOptions() const {
        return options;
    }
    /// @brief Writes a backtrace for the provided number of frames.
    /// @param frameCount The number of frames to backtrace
    void Backtrace(uint16_t frameCount);
    /// @brief Enters a logging context. Should be used for more specific logging information.
    /// Avoid entering contexts with names that contain % characters.
    /// @param context The context name to enter
    /// @returns LoggerContextObject that is used within the context.
    LoggerContextObject WithContext(std::string_view context);
    /// @brief Disable logging for any contexts that start with the provided string.
    /// This is thread independent, and will silence across all threads
    void DisableContext(std::string_view context);
    /// @brief Enables logging for the context.
    /// This function does nothing if DisableContext was not called with an exactly matching string before this call.
    void EnableContext(std::string_view context);
    /// @brief Gets all disabled contexts on this instance.
    /// @returns The set of disabled context strings.
    const std::unordered_set<std::string> GetDisabledContexts();

   private:
    /// @brief The options associated with this logger
    LoggerOptions options;

    std::unordered_set<std::string> disabledContexts;
    /// @brief All created contexts for this instance
    std::vector<LoggerContextObject*> contexts;
    /// @brief The mutex for the contexts maps/sets
    std::mutex contextMutex;

    std::string tag;
    const modloader::ModInfo modInfo;
    // TODO: Each Logger instance is responsible for their own buffer.
    // This means that if a logger instance is disposed (for whatever reason) it needs to clear its buffer pointer from the buffers list.
    // This is done in the destructor, but for all intents and purposes, it doesn't need to happen at all.
    LoggerBuffer buffer;
    static bool consumerStarted;
    static std::list<LoggerBuffer*> buffers;
    static std::mutex bufferMutex;

    /// @brief Constructs a context with a parent. This is called by LoggerContextObject.WithContext.
    LoggerContextObject WithContext(LoggerContextObject* parent, std::string_view context);
    /// @brief Recurses over all children contexts and disables/enables if they start with context.
    void RecurseChangeContext(LoggerContextObject* ctx, std::string_view context, bool enable);

    static void emplace_safe(LoggerBuffer& buffer) {
        // Obtain lock
        std::scoped_lock<std::mutex> lock(bufferMutex);
        // Emplace, lock is released
        Logger::buffers.push_back(&buffer);
    }
    static void startConsumer();
};

class LoggerContextObject {
    friend Logger;
    // The actual message to indicate the context.
    std::string tag;
    bool enabled = true;

    /// @brief Iterates over all children and either enables or disables them.
    void changeChildren(bool enable) {
        for (auto* item : childrenContexts) {
            item->enabled = enable;
        }
    }

    LoggerContextObject* parentContext = nullptr;
    std::list<LoggerContextObject*> childrenContexts;

   public:
    /// @brief Constructs a LoggerContextObject. Should only be called from Logger.WithContext or LoggerContextObject.WithContext
    /// @param l Logger instance to use
    /// @param context_ The context for this object
    /// @param enabled_ If it is enabled or not
    LoggerContextObject(Logger& l, std::string_view context_, bool enabled_) : enabled(enabled_), logger(l), context(context_.data()) {
        tag.append("(").append(context_.data()).append(") ");
        std::scoped_lock<std::mutex> lock(logger.contextMutex);
        logger.contexts.push_back(this);
    }

    /// @brief Constructs a nested LoggerContextObject. Should only be called from Logger.WithContext or LoggerContextObject.WithContext
    /// @param parent LoggerContextObject parent
    /// @param context_ The context for this object
    /// @param enabled_ If it is enabled or not
    LoggerContextObject(LoggerContextObject* const parent, std::string_view context_, bool enabled_)
        : enabled(enabled_ && parent->enabled), parentContext(parent), logger(parent->logger), context(context_) {
        tag.append("(").append(context.data()).append(") ");
        parentContext->childrenContexts.push_back(this);
        std::scoped_lock<std::mutex> lock(logger.contextMutex);
        logger.contexts.push_back(this);
    }
    /// @brief Equality operator.
    bool operator==(const LoggerContextObject& other) const {
        return tag == other.tag && enabled == other.enabled && parentContext == other.parentContext;
    }
    /// @brief The Logger reference.
    Logger& logger;
    /// @brief The context of this LoggerContextObject
    const std::string context;
    /// @brief The parent context (or nullptr if there is no parent)
    constexpr const LoggerContextObject* getParent() {
        return parentContext;
    }
    /// @brief The children contexts (empty if there are no children)
    const std::list<LoggerContextObject*> getChildren() {
        return childrenContexts;
    }
    // Cannot copy a context object, see the move constructor instead
    LoggerContextObject(const LoggerContextObject&) = delete;
    /// @brief Move constructor. Modifies the Logger's contexts collection.
    LoggerContextObject(LoggerContextObject&& other)
        : tag(std::move(other.tag)),
          enabled(std::move(other.enabled)),
          parentContext(other.parentContext),
          childrenContexts(std::move(other.childrenContexts)),
          logger(other.logger),
          context(std::move(other.context)) {
        // Potential race condition if move is called, interrupted, and DisableContext is called (should not result in much issue, though)
        logger.contextMutex.try_lock();
        // We we move the context, we need to update the pointer in the contexts collection
        for (auto itr = logger.contexts.begin(); itr != logger.contexts.end(); ++itr) {
            if (*itr == &other) {
                logger.contexts.erase(itr);
                break;
            }
        }
        logger.contexts.push_back(this);
        logger.contextMutex.unlock();
    }
    /// @brief Destructor. Modified the Logger's contexts collection.
    ~LoggerContextObject() {
        // We delete all of our children
        childrenContexts.clear();
        // Then we remove ourselves from our parent
        if (parentContext) {
            parentContext->childrenContexts.remove(this);
        }
        // Remove ourselves from logger.contexts
        logger.contextMutex.lock();
        for (auto itr = logger.contexts.begin(); itr != logger.contexts.end(); ++itr) {
            if (*itr == this) {
                logger.contexts.erase(itr);
                break;
            }
        }
        logger.contextMutex.unlock();
    }

    void log(Logging::Level lvl, std::string str) const {
        if (enabled) {
            logger.log(lvl, tag + str);
        }
    }

    void log_v(Logging::Level lvl, std::string_view fmt, va_list lst) const {
        logger.log(lvl, tag + string_vformat(fmt, lst));
    }

    __attribute__((format(printf, 3, 4))) void log(Logging::Level lvl, const char* fmt, ...) const {
        if (enabled) {
            va_list lst;
            va_start(lst, fmt);
            log_v(lvl, fmt, lst);
            va_end(lst);
        }
    }
    __attribute__((format(printf, 2, 3))) void critical(const char* fmt, ...) const {
        if (enabled) {
            va_list lst;
            va_start(lst, fmt);
            log_v(Logging::CRITICAL, fmt, lst);
            va_end(lst);
        }
    }
    __attribute__((format(printf, 2, 3))) void error(const char* fmt, ...) const {
        if (enabled) {
            va_list lst;
            va_start(lst, fmt);
            log_v(Logging::ERROR, fmt, lst);
            va_end(lst);
        }
    }
    __attribute__((format(printf, 2, 3))) void warning(const char* fmt, ...) const {
        if (enabled) {
            va_list lst;
            va_start(lst, fmt);
            log_v(Logging::WARNING, fmt, lst);
            va_end(lst);
        }
    }
    __attribute__((format(printf, 2, 3))) void info(const char* fmt, ...) const {
        if (enabled) {
            va_list lst;
            va_start(lst, fmt);
            log_v(Logging::INFO, fmt, lst);
            va_end(lst);
        }
    }
    __attribute__((format(printf, 2, 3))) void debug(const char* fmt, ...) const {
        if (enabled) {
            va_list lst;
            va_start(lst, fmt);
            log_v(Logging::DEBUG, fmt, lst);
            va_end(lst);
        }
    }
    /// @brief Writes a backtrace for the provided number of frames.
    /// @param frameCount The number of frames to backtrace
    void Backtrace(uint16_t frameCount);
    /// @brief Enter a new context. This call forwards to logger.WithContext(this, ctx).
    /// Avoid entering contexts with names that contain % characters.
    /// @param ctx The context name to enter
    /// @returns The LoggerContextObject in the context
    LoggerContextObject WithContext(std::string_view ctx) {
        auto tmp = logger.WithContext(this, ctx);
        // Copy over enabled
        tmp.enabled = enabled;
        return tmp;
    }
};
>>>>>>> d53eb3a2
<|MERGE_RESOLUTION|>--- conflicted
+++ resolved
@@ -2,396 +2,6 @@
 
 #include "paper/shared/logger.hpp"
 
-<<<<<<< HEAD
 namespace il2cpp_utils {
 static constexpr auto Logger = ::Paper::ConstLoggerContext("beatsaber-hook_" VERSION);
-}
-=======
-#include "scotland2/shared/loader.hpp"
-#include "scotland2/shared/modloader.h"
-
-namespace Logging {
-enum Level { CRITICAL = ANDROID_LOG_FATAL, ERROR = ANDROID_LOG_ERROR, WARNING = ANDROID_LOG_WARN, INFO = ANDROID_LOG_INFO, DEBUG = ANDROID_LOG_DEBUG };
-}
-
-#ifdef log
-#undef log
-#endif
-
-// Note that the LOG_PATH directory is still the files directory, so that stale logs will be cleaned up automatically.
-#ifndef LOG_PATH
-#define LOG_PATH "/sdcard/ModData/%s/logs/"
-#endif
-
-class Logger;
-
-/// @class Logger Buffer
-/// @brief A buffer for logger data. Used for logging to file in a buffered fashion.
-/// Each LoggerBuffer exists to wrap around a single logger instance.
-/// Every time log is called on the instance, this buffer is updated (assuming options.toFile is true for the instance)
-/// Each buffer contains multiple messages that need to be written out, stored as an std::list
-class LoggerBuffer {
-    friend Logger;
-
-   public:
-    std::list<std::string> messages;
-    std::mutex messageLock;
-    const modloader::ModInfo modInfo;
-    bool closed = false;
-    static std::string get_logDir();
-    std::string get_path() {
-        std::string cpy = modInfo.version;
-        std::replace(cpy.begin(), cpy.end(), '.', '_');
-        auto val = get_logDir() + modInfo.id + "_" + cpy + ".log";
-        return val;
-    }
-    std::size_t length();
-    void addMessage(std::string_view msg);
-    void flush();
-
-   private:
-    std::string path;
-
-   public:
-    LoggerBuffer(const modloader::ModInfo info) : modInfo(info), path(get_path()) {}
-};
-
-/// @struct Logger Options
-/// @brief Provides various options for loggers, including silencing them and logging to file.
-struct LoggerOptions {
-    bool silent = false;
-    bool toFile = false;
-    std::string contextSeparator = "::";
-    LoggerOptions(bool silent_ = false, bool toFile_ = false) : silent(silent_), toFile(toFile_) {}
-    LoggerOptions(std::string_view contextSeparator_, bool silent_ = false, bool toFile_ = false) : silent(silent_), toFile(toFile_), contextSeparator(contextSeparator_) {}
-};
-
-class LoggerContextObject;
-class Consumer;
-
-class Logger {
-    friend Consumer;
-    friend LoggerBuffer;
-    friend LoggerContextObject;
-
-   public:
-    Logger(const modloader::ModInfo info, LoggerOptions options_) : options(options_), tag("QuestHook[" + info.id + "|v" + info.version + "]"), modInfo(info), buffer(modInfo) {
-        if (!init()) {
-            buffer.closed = true;
-        }
-        emplace_safe(buffer);
-    }
-    Logger(const modloader::ModInfo info) : options(LoggerOptions(false, false)), tag("QuestHook[" + info.id + "|v" + info.version + "]"), modInfo(info), buffer(modInfo) {
-        if (!init()) {
-            buffer.closed = true;
-        }
-        emplace_safe(buffer);
-    }
-    ~Logger() = delete;
-    void log(Logging::Level lvl, std::string str);
-    __attribute__((format(printf, 3, 4))) void log(Logging::Level lvl, const char* fmt, ...) {
-        if (options.silent) {
-            return;
-        }
-        va_list lst;
-        va_start(lst, fmt);
-        log(lvl, string_vformat(fmt, lst));
-        va_end(lst);
-    }
-    __attribute__((format(printf, 2, 3))) void critical(const char* fmt, ...) {
-        if (options.silent) {
-            return;
-        }
-        va_list lst;
-        va_start(lst, fmt);
-        log(Logging::CRITICAL, string_vformat(fmt, lst));
-        va_end(lst);
-    }
-    __attribute__((format(printf, 2, 3))) void error(const char* fmt, ...) {
-        if (options.silent) {
-            return;
-        }
-        va_list lst;
-        va_start(lst, fmt);
-        log(Logging::ERROR, string_vformat(fmt, lst));
-        va_end(lst);
-    }
-    __attribute__((format(printf, 2, 3))) void warning(const char* fmt, ...) {
-        if (options.silent) {
-            return;
-        }
-        va_list lst;
-        va_start(lst, fmt);
-        log(Logging::WARNING, string_vformat(fmt, lst));
-        va_end(lst);
-    }
-    __attribute__((format(printf, 2, 3))) void info(const char* fmt, ...) {
-        if (options.silent) {
-            return;
-        }
-        va_list lst;
-        va_start(lst, fmt);
-        log(Logging::INFO, string_vformat(fmt, lst));
-        va_end(lst);
-    }
-    __attribute__((format(printf, 2, 3))) void debug(const char* fmt, ...) {
-        if (options.silent) {
-            return;
-        }
-        va_list lst;
-        va_start(lst, fmt);
-        log(Logging::DEBUG, string_vformat(fmt, lst));
-        va_end(lst);
-    }
-    /// @brief Flushes the buffer for this logger instance.
-    void flush();
-    /// @brief Closes the buffer for this logger instance, flushing as necessary.
-    /// After this call, this logger will no longer log to a buffer, nor will it log to a file.
-    void close();
-    /// @brief Returns the logger that is used within the utils library. This function should not be used outside of the main library
-    static Logger& get();
-    /// @brief Close all open LoggerBuffer objects. Should only be called on a crash or exit of the game.
-    static void closeAll();
-    /// @brief Flush all open LoggerBuffer objects.
-    static void flushAll();
-    /// @brief Initialize this logger. Deletes existing file logs.
-    /// This happens on default when this instance is constructed.
-    /// This should also be called anytime the options field is modified.
-    /// @returns True if the initialization was successful, false otherwise. If false is returned, you should set buffer.closed to true.
-    bool init();
-    /// @brief Call this to silence logs from this logger. Should improve performance slightly.
-    /// Note that this call causes ALL calls to this particular logger to be silent, including from other mods.
-    /// Should only be used in particular cases.
-    constexpr void disable() {
-        options.silent = true;
-    }
-    /// @brief Call this to re-enable logs for this logger. Decreases performance slightly, but provides debug information.
-    /// Note that this call causes ALL calls to this particular logger to be enabled again, including from other mods that want silence.
-    /// Should only be used in particular cases.
-    constexpr void enable() {
-        options.silent = false;
-    }
-    /// @brief Returns the current options for this logger
-    const LoggerOptions getOptions() const {
-        return options;
-    }
-    /// @brief Writes a backtrace for the provided number of frames.
-    /// @param frameCount The number of frames to backtrace
-    void Backtrace(uint16_t frameCount);
-    /// @brief Enters a logging context. Should be used for more specific logging information.
-    /// Avoid entering contexts with names that contain % characters.
-    /// @param context The context name to enter
-    /// @returns LoggerContextObject that is used within the context.
-    LoggerContextObject WithContext(std::string_view context);
-    /// @brief Disable logging for any contexts that start with the provided string.
-    /// This is thread independent, and will silence across all threads
-    void DisableContext(std::string_view context);
-    /// @brief Enables logging for the context.
-    /// This function does nothing if DisableContext was not called with an exactly matching string before this call.
-    void EnableContext(std::string_view context);
-    /// @brief Gets all disabled contexts on this instance.
-    /// @returns The set of disabled context strings.
-    const std::unordered_set<std::string> GetDisabledContexts();
-
-   private:
-    /// @brief The options associated with this logger
-    LoggerOptions options;
-
-    std::unordered_set<std::string> disabledContexts;
-    /// @brief All created contexts for this instance
-    std::vector<LoggerContextObject*> contexts;
-    /// @brief The mutex for the contexts maps/sets
-    std::mutex contextMutex;
-
-    std::string tag;
-    const modloader::ModInfo modInfo;
-    // TODO: Each Logger instance is responsible for their own buffer.
-    // This means that if a logger instance is disposed (for whatever reason) it needs to clear its buffer pointer from the buffers list.
-    // This is done in the destructor, but for all intents and purposes, it doesn't need to happen at all.
-    LoggerBuffer buffer;
-    static bool consumerStarted;
-    static std::list<LoggerBuffer*> buffers;
-    static std::mutex bufferMutex;
-
-    /// @brief Constructs a context with a parent. This is called by LoggerContextObject.WithContext.
-    LoggerContextObject WithContext(LoggerContextObject* parent, std::string_view context);
-    /// @brief Recurses over all children contexts and disables/enables if they start with context.
-    void RecurseChangeContext(LoggerContextObject* ctx, std::string_view context, bool enable);
-
-    static void emplace_safe(LoggerBuffer& buffer) {
-        // Obtain lock
-        std::scoped_lock<std::mutex> lock(bufferMutex);
-        // Emplace, lock is released
-        Logger::buffers.push_back(&buffer);
-    }
-    static void startConsumer();
-};
-
-class LoggerContextObject {
-    friend Logger;
-    // The actual message to indicate the context.
-    std::string tag;
-    bool enabled = true;
-
-    /// @brief Iterates over all children and either enables or disables them.
-    void changeChildren(bool enable) {
-        for (auto* item : childrenContexts) {
-            item->enabled = enable;
-        }
-    }
-
-    LoggerContextObject* parentContext = nullptr;
-    std::list<LoggerContextObject*> childrenContexts;
-
-   public:
-    /// @brief Constructs a LoggerContextObject. Should only be called from Logger.WithContext or LoggerContextObject.WithContext
-    /// @param l Logger instance to use
-    /// @param context_ The context for this object
-    /// @param enabled_ If it is enabled or not
-    LoggerContextObject(Logger& l, std::string_view context_, bool enabled_) : enabled(enabled_), logger(l), context(context_.data()) {
-        tag.append("(").append(context_.data()).append(") ");
-        std::scoped_lock<std::mutex> lock(logger.contextMutex);
-        logger.contexts.push_back(this);
-    }
-
-    /// @brief Constructs a nested LoggerContextObject. Should only be called from Logger.WithContext or LoggerContextObject.WithContext
-    /// @param parent LoggerContextObject parent
-    /// @param context_ The context for this object
-    /// @param enabled_ If it is enabled or not
-    LoggerContextObject(LoggerContextObject* const parent, std::string_view context_, bool enabled_)
-        : enabled(enabled_ && parent->enabled), parentContext(parent), logger(parent->logger), context(context_) {
-        tag.append("(").append(context.data()).append(") ");
-        parentContext->childrenContexts.push_back(this);
-        std::scoped_lock<std::mutex> lock(logger.contextMutex);
-        logger.contexts.push_back(this);
-    }
-    /// @brief Equality operator.
-    bool operator==(const LoggerContextObject& other) const {
-        return tag == other.tag && enabled == other.enabled && parentContext == other.parentContext;
-    }
-    /// @brief The Logger reference.
-    Logger& logger;
-    /// @brief The context of this LoggerContextObject
-    const std::string context;
-    /// @brief The parent context (or nullptr if there is no parent)
-    constexpr const LoggerContextObject* getParent() {
-        return parentContext;
-    }
-    /// @brief The children contexts (empty if there are no children)
-    const std::list<LoggerContextObject*> getChildren() {
-        return childrenContexts;
-    }
-    // Cannot copy a context object, see the move constructor instead
-    LoggerContextObject(const LoggerContextObject&) = delete;
-    /// @brief Move constructor. Modifies the Logger's contexts collection.
-    LoggerContextObject(LoggerContextObject&& other)
-        : tag(std::move(other.tag)),
-          enabled(std::move(other.enabled)),
-          parentContext(other.parentContext),
-          childrenContexts(std::move(other.childrenContexts)),
-          logger(other.logger),
-          context(std::move(other.context)) {
-        // Potential race condition if move is called, interrupted, and DisableContext is called (should not result in much issue, though)
-        logger.contextMutex.try_lock();
-        // We we move the context, we need to update the pointer in the contexts collection
-        for (auto itr = logger.contexts.begin(); itr != logger.contexts.end(); ++itr) {
-            if (*itr == &other) {
-                logger.contexts.erase(itr);
-                break;
-            }
-        }
-        logger.contexts.push_back(this);
-        logger.contextMutex.unlock();
-    }
-    /// @brief Destructor. Modified the Logger's contexts collection.
-    ~LoggerContextObject() {
-        // We delete all of our children
-        childrenContexts.clear();
-        // Then we remove ourselves from our parent
-        if (parentContext) {
-            parentContext->childrenContexts.remove(this);
-        }
-        // Remove ourselves from logger.contexts
-        logger.contextMutex.lock();
-        for (auto itr = logger.contexts.begin(); itr != logger.contexts.end(); ++itr) {
-            if (*itr == this) {
-                logger.contexts.erase(itr);
-                break;
-            }
-        }
-        logger.contextMutex.unlock();
-    }
-
-    void log(Logging::Level lvl, std::string str) const {
-        if (enabled) {
-            logger.log(lvl, tag + str);
-        }
-    }
-
-    void log_v(Logging::Level lvl, std::string_view fmt, va_list lst) const {
-        logger.log(lvl, tag + string_vformat(fmt, lst));
-    }
-
-    __attribute__((format(printf, 3, 4))) void log(Logging::Level lvl, const char* fmt, ...) const {
-        if (enabled) {
-            va_list lst;
-            va_start(lst, fmt);
-            log_v(lvl, fmt, lst);
-            va_end(lst);
-        }
-    }
-    __attribute__((format(printf, 2, 3))) void critical(const char* fmt, ...) const {
-        if (enabled) {
-            va_list lst;
-            va_start(lst, fmt);
-            log_v(Logging::CRITICAL, fmt, lst);
-            va_end(lst);
-        }
-    }
-    __attribute__((format(printf, 2, 3))) void error(const char* fmt, ...) const {
-        if (enabled) {
-            va_list lst;
-            va_start(lst, fmt);
-            log_v(Logging::ERROR, fmt, lst);
-            va_end(lst);
-        }
-    }
-    __attribute__((format(printf, 2, 3))) void warning(const char* fmt, ...) const {
-        if (enabled) {
-            va_list lst;
-            va_start(lst, fmt);
-            log_v(Logging::WARNING, fmt, lst);
-            va_end(lst);
-        }
-    }
-    __attribute__((format(printf, 2, 3))) void info(const char* fmt, ...) const {
-        if (enabled) {
-            va_list lst;
-            va_start(lst, fmt);
-            log_v(Logging::INFO, fmt, lst);
-            va_end(lst);
-        }
-    }
-    __attribute__((format(printf, 2, 3))) void debug(const char* fmt, ...) const {
-        if (enabled) {
-            va_list lst;
-            va_start(lst, fmt);
-            log_v(Logging::DEBUG, fmt, lst);
-            va_end(lst);
-        }
-    }
-    /// @brief Writes a backtrace for the provided number of frames.
-    /// @param frameCount The number of frames to backtrace
-    void Backtrace(uint16_t frameCount);
-    /// @brief Enter a new context. This call forwards to logger.WithContext(this, ctx).
-    /// Avoid entering contexts with names that contain % characters.
-    /// @param ctx The context name to enter
-    /// @returns The LoggerContextObject in the context
-    LoggerContextObject WithContext(std::string_view ctx) {
-        auto tmp = logger.WithContext(this, ctx);
-        // Copy over enabled
-        tmp.enabled = enabled;
-        return tmp;
-    }
-};
->>>>>>> d53eb3a2
+}