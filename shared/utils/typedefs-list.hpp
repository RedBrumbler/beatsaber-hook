--- conflicted
+++ resolved
@@ -36,7 +36,6 @@
         il2cpp_functions::Init();
 
         auto klass = il2cpp_functions::object_get_class(this);
-<<<<<<< HEAD
         auto* ___internal_method = THROW_UNLESS(
             il2cpp_utils::FindMethod(
                 klass,
@@ -45,10 +44,6 @@
                 ::std::array<const Il2CppType*, 1>{::il2cpp_utils::il2cpp_type_check::il2cpp_no_arg_type<T>::get()}
             )
         );
-=======
-        auto* ___internal_method =
-            THROW_UNLESS(il2cpp_utils::FindMethod(klass, "Add", std::vector<Il2CppClass*>{}, ::std::vector<const Il2CppType*>{ ::il2cpp_utils::il2cpp_type_check::il2cpp_no_arg_type<T>::get() }));
->>>>>>> 9b9dc34d
         il2cpp_utils::RunMethodRethrow<void, false>(this, ___internal_method, item);
     }
 
@@ -59,7 +54,6 @@
 
         auto klass = il2cpp_functions::object_get_class(this);
         auto* ___internal_method = THROW_UNLESS(
-<<<<<<< HEAD
             il2cpp_utils::FindMethod(
                 klass,
                 "EnsureCapacity",
@@ -67,10 +61,6 @@
                 ::std::array<const Il2CppType*, 1>{::il2cpp_utils::il2cpp_type_check::il2cpp_no_arg_type<int32_t>::get()}
             )
         );
-=======
-            il2cpp_utils::FindMethod(klass, "EnsureCapacity", std::vector<Il2CppClass*>{}, ::std::vector<const Il2CppType*>{ ::il2cpp_utils::il2cpp_type_check::il2cpp_no_arg_type<int32_t>::get() }));
->>>>>>> 9b9dc34d
-
         il2cpp_utils::RunMethodRethrow<void, false>(this, ___internal_method, min);
     }
 };
