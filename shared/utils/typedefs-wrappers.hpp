#pragma once
#include "il2cpp-functions.hpp"
#include "il2cpp-type-check.hpp"
#include <mutex>
#include <shared_mutex>
#include <unordered_map>
#include <utility>
#include <functional>
#include <set>
#include <unordered_set>
#include <concepts>
#include <type_traits>
#include <memory>
#include "il2cpp-utils-exceptions.hpp"

#if __has_feature(cxx_exceptions)
struct CreatedTooEarlyException : il2cpp_utils::exceptions::StackTraceException {
    CreatedTooEarlyException() : il2cpp_utils::exceptions::StackTraceException("A SafePtr<T> instance was created too early or a necessary GC function was not found!") {}
};
struct NullHandleException : il2cpp_utils::exceptions::StackTraceException {
    NullHandleException() : il2cpp_utils::exceptions::StackTraceException("A SafePtr<T> instance is holding a null handle!") {}
};
struct TypeCastException : il2cpp_utils::exceptions::StackTraceException {
    TypeCastException() : il2cpp_utils::exceptions::StackTraceException("The type could not be cast safely! Check your SafePtr/CountPointer cast calls!") {}
};
#define __SAFE_PTR_NULL_HANDLE_CHECK(handle, ...) \
if (handle) \
return __VA_ARGS__; \
throw NullHandleException()

#else
#include "utils.h"
#define __SAFE_PTR_NULL_HANDLE_CHECK(handle, ...) \
if (handle) \
return __VA_ARGS__; \
CRASH_UNLESS(false)
#endif

/// @brief A thread-safe, static type that holds a mapping from addresses to reference counts.
struct Counter {
    /// @brief Adds to the reference count of an address. If the address does not exist, initializes a new entry for it to 1.
    /// @param addr The address to add.
    static void add(void* addr) {
        std::unique_lock lock(mutex);
        auto itr = addrRefCount.find(addr);
        if (itr != addrRefCount.end()) {
            ++itr->second;
        } else {
            addrRefCount.emplace(addr, 1);
        }
    }
    /// @brief Decreases the reference count of an address. If the address has 1 or fewer references, erases it.
    /// @param addr The address to decrease.
    static void remove(void* addr) {
        std::unique_lock lock(mutex);
        auto itr = addrRefCount.find(addr);
        if (itr != addrRefCount.end() && itr->second > 1) {
            --itr->second;
        } else if (itr != addrRefCount.end()) {
            addrRefCount.erase(itr);
        }
    }
    /// @brief Gets the reference count of an address, or 0 if no such address exists.
    /// @param addr The address to get the count of.
    /// @return The reference count of the provided address.
    static size_t get(void* addr) {
        std::shared_lock lock(mutex);
        auto itr = addrRefCount.find(addr);
        if (itr != addrRefCount.end()) {
            return itr->second;
        } else {
            return 0;
        }
    }
private:
    static std::unordered_map<void*, size_t> addrRefCount;
    static std::shared_mutex mutex;
};

/// @brief Represents a smart pointer that has a reference count, which does NOT destroy the held instance on refcount reaching 0.
/// @tparam T The type to wrap as a pointer.
template<class T>
struct CountPointer {
    /// @brief Default constructor for Count Pointer, defaults to a nullptr, with 0 references.
    explicit CountPointer() : ptr(nullptr) {}
    /// @brief Construct a count pointer from the provided pointer, adding to the reference count (if non-null) for the provided pointer.
    /// @param p The pointer to provide. May be null, which does nothing.
    explicit CountPointer(T* p) : ptr(p) {
        if (p) {
            Counter::add(p);
        }
    }
    /// @brief Copy constructor, copies and adds to the reference count for the held non-null pointer.
    CountPointer(const CountPointer<T>& other) : ptr(other.ptr) {
        if (ptr) {
            Counter::add(ptr);
        }
    }
    /// @brief Move constructor is default, moves the pointer and keeps the reference count the same.
    CountPointer(CountPointer&& other) = default;
    /// @brief Destructor, decreases the ref count for the held non-null pointer.
    ~CountPointer() {
        if (ptr) {
            Counter::remove(ptr);
        }
    }
    /// @brief Gets the reference count held by this pointer.
    /// @return The reference count for this pointer, or 0 if the held pointer is null.
    size_t count() const {
        if (ptr) {
            return Counter::get(ptr);
        }
        return 0;
    }
    /// @brief Emplaces a new pointer into the shared pointer, decreasing the existing ref count as necessary.
    /// @param val The new pointer to replace the currently held one with.
    inline void emplace(T* val) {
        if (val != ptr) {
            if (ptr) {
                Counter::remove(ptr);
            }
            ptr = val;
            if (ptr) {
                Counter::add(ptr);
            }
        }
    }
    /// Assignment operator.
    CountPointer& operator=(T* val) {
        emplace(val);
        return *this;
    }
    /// Dereference operator.
    T& operator*() noexcept {
        if (ptr) {
            return *ptr;
        }
        SAFE_ABORT();
        return *ptr;
    }
    const T& operator*() const noexcept {
        if (ptr) {
            return *ptr;
        }
        SAFE_ABORT();
        return *ptr;
    }
    T* operator->() noexcept {
        if (ptr) {
            return ptr;
        }
        SAFE_ABORT();
        return nullptr;
    }
    T* const operator->() const noexcept {
        if (ptr) {
            return ptr;
        }
        SAFE_ABORT();
        return nullptr;
    }
    constexpr operator bool() const noexcept {
        return ptr != nullptr;
    }
    /// @brief Performs an il2cpp type checked cast from T to U.
    /// This should only be done if both T and U are reference types
    /// Currently assumes the `klass` field is the first pointer in T.
    /// This function may throw TypeCastException or crash.
    /// See try_cast for a version that does not.
    /// @tparam U The type to cast to.
    /// @return A new CountPointer of the cast value.
    template<class U>
    [[nodiscard]] inline CountPointer<U> cast() const {
        // TODO: We currently assume that the first sizeof(void*) bytes of ptr is the klass field.
        // This should hold true for everything except value types.
        auto* k1 = CRASH_UNLESS(classof(U*));
        auto* k2 = *CRASH_UNLESS(reinterpret_cast<Il2CppClass**>(ptr));
        CRASH_UNLESS(k2);
        il2cpp_functions::Init();
        if (il2cpp_functions::class_is_assignable_from(k1, k2)) {
            return CountPointer<U>(reinterpret_cast<U*>(ptr));
        }
#if __has_feature(cxx_exceptions)
        throw TypeCastException();
#else
        SAFE_ABORT();
        return CountPointer<U>();
#endif
    }
    /// @brief Performs an il2cpp type checked cast from T to U.
    /// This should only be done if both T and U are reference types
    /// Currently assumes the `klass` field is the first pointer in T.
    /// @tparam U The type to cast to.
    /// @return A new CountPointer of the cast value, if successful.
    template<class U>
    [[nodiscard]] inline std::optional<CountPointer<U>> try_cast() const noexcept {
        auto* k1 = classof(U*);
        if (!ptr || !k1) {
            return std::nullopt;
        }
        auto* k2 = *reinterpret_cast<Il2CppClass**>(ptr);
        if (!k2) {
            return std::nullopt;
        }
        il2cpp_functions::Init();
        if (il2cpp_functions::class_is_assignable_from(k1, k2)) {
            return CountPointer<U>(reinterpret_cast<U*>(ptr));
        }
        return std::nullopt;
    }

    /// @brief Get the raw pointer. Should ALMOST NEVER BE USED, UNLESS SCOPE GUARANTEES IT DIES BEFORE THIS INSTANCE DOES!
    /// @return The raw pointer saved by this instance.
    constexpr T* const __internal_get() const noexcept {
        return ptr;
    }
private:
    T* ptr;
};

// TODO: Make an overall Ptr interface type, virtual destructor and *, -> operators
// TODO: Remove all conversion operators? (Basically force people to guarantee lifetime of held instance?)

#ifdef HAS_CODEGEN

namespace UnityEngine {
    class Object;
}

template <typename T>
requires(std::is_assignable_v<UnityEngine::Object, T>)
struct SafePtrUnity;
#else
template <typename T>
struct SafePtrUnity;
#endif

/// @brief Represents a C++ type that wraps a C# pointer that will be valid for the entire lifetime of this instance.
/// This instance must be created at a time such that il2cpp_functions::Init is valid, or else it will throw a CreatedTooEarlyException
/// @tparam T The type of the instance to wrap.
/// @tparam AllowUnity Whether to permit convertible Unity Object types to be wrapped.
template<class T, bool AllowUnity = false>
struct SafePtr {
#ifdef HAS_CODEGEN
    static_assert(!std::is_assignable_v<UnityEngine::Object, T> || AllowUnity, "Don't use Unity types with SafePtr. Ignore this warning by specifying SafePtr<T, true>");
#endif
    /// @brief Default constructor. Should be paired with emplace or = to ensure validity.
    SafePtr() {}
    /// @brief Construct a SafePtr<T> with the provided instance pointer (which may be nullptr).
    /// If you wish to wrap a non-existent pointer (ex, use as a default constructor) see the 0 arg constructor instead.
    SafePtr(T* wrappableInstance) : internalHandle(SafePointerWrapper::New(wrappableInstance)) {}
    /// @brief Construct a SafePtr<T> with the provided reference
    SafePtr(T& wrappableInstance) : internalHandle(SafePointerWrapper::New(std::addressof(wrappableInstance))) {}
    /// @brief Move constructor is default, moves the internal handle and keeps reference count the same.
    SafePtr(SafePtr&& other) = default;
    /// @brief Copy constructor copies the HANDLE, that is, the held pointer remains the same.
    /// Note that this means if you modify one SafePtr's held instance, all others that point to the same location will also reflect this change.
    /// In order to avoid a (small) performance overhead, consider using a reference type instead of a value type, or the move constructor instead.
    SafePtr(const SafePtr& other) : internalHandle(other.internalHandle) {}
    /// @brief Destructor. Destroys the internal wrapper type, if necessary.
    /// Aborts if a wrapper type exists and must be freed, yet GC_free does not exist.
    ~SafePtr() {
        if (!internalHandle) {
            // Destructor without an internal handle is trivial
            return;
        }
        // If our internal handle has 1 instance, we need to clean up the instance it points to.
        // Otherwise, some other SafePtr is currently holding a reference to this instance, so keep it around.
        if (internalHandle.count() <= 1) {
            il2cpp_functions::Init();
            if (!il2cpp_functions::hasGCFuncs) {
                SAFE_ABORT_MSG("Cannot use SafePtr without GC functions!");
            }
            il2cpp_functions::GC_free(internalHandle.__internal_get());
        }
    }

    /// @brief Emplace a new value into this SafePtr, freeing an existing one, if it exists.
    /// @param other The instance to emplace.
    inline void emplace(T& other) {
        this->~SafePtr();
        internalHandle = SafePointerWrapper::New(std::addressof(other));
    }

    /// @brief Emplace a new value into this SafePtr, freeing an existing one, if it exists.
    /// @param other The instance to emplace.
    inline void emplace(T* other) {
        this->~SafePtr();
        internalHandle = SafePointerWrapper::New(other);
    }

    /// @brief Emplace a new pointer into this SafePtr, managing the existing one, if it exists.
    /// @param other The CountPointer to copy during the emplace.
    inline void emplace(CountPointer<T>& other) {
        // Clear existing instance as necessary
        this->~SafePtr();
        // Copy other into handle
        internalHandle = other;
    }

    /// @brief Move an existing CountPointer<T> into this SafePtr, deleting the existing one, if necessary.
    /// @param other The CountPointer to move during this call.
    inline void move(CountPointer<T>& other) {
        // Clear existing instance as necessary
        this->~SafePtr();
        // Move into handle
        internalHandle = std::move(other);
    }

    inline SafePtr<T, AllowUnity>& operator=(T* other) {
        emplace(other);
        return *this;
    }

    inline SafePtr<T, AllowUnity>& operator=(T& other) {
        emplace(other);
        return *this;
    }
    /// @brief Performs an il2cpp type checked cast from T to U.
    /// This should only be done if both T and U are reference types
    /// Currently assumes the `klass` field is the first pointer in T.
    /// This function may throw TypeCastException or NullHandleException or otherwise abort.
    /// See try_cast for a version that does not.
    /// @tparam U The type to cast to.
    /// @tparam AllowUnityPrime Whether the casted SafePtr should allow unity conversions.
    /// @return A new SafePtr of the cast value.
    template<class U, bool AllowUnityPrime = AllowUnity>
    [[nodiscard]] inline SafePtr<U, AllowUnityPrime> cast() const {
        // TODO: We currently assume that the first sizeof(void*) bytes of ptr is the klass field.
        // This should hold true for everything except value types.
        if (!internalHandle) {
#if __has_feature(cxx_exceptions)
            throw NullHandleException();
#else
            SAFE_ABORT();
            return SafePtr<U, AllowUnityPrime>();
#endif
        }
        auto* k1 = CRASH_UNLESS(classof(U*));
        auto* k2 = *CRASH_UNLESS(reinterpret_cast<Il2CppClass**>(internalHandle->instancePointer));
        il2cpp_functions::Init();
        if (il2cpp_functions::class_is_assignable_from(k1, k2)) {
            return SafePtr<U, AllowUnityPrime>(reinterpret_cast<U*>(internalHandle->instancePointer));
        }
#if __has_feature(cxx_exceptions)
        throw TypeCastException();
#else
        SAFE_ABORT();
        return SafePtr<U, AllowUnityPrime>();
#endif
    }
    /// @brief Performs an il2cpp type checked cast from T to U.
    /// This should only be done if both T and U are reference types
    /// Currently assumes the `klass` field is the first pointer in T.
    /// @tparam U The type to cast to.
    /// @tparam AllowUnityPrime Whether the casted SafePtr should allow unity conversions.
    /// @return A new SafePtr of the cast value, if successful.
    template<class U, bool AllowUnityPrime = AllowUnity>
    [[nodiscard]] inline std::optional<SafePtr<U, AllowUnityPrime>> try_cast() const noexcept {
        auto* k1 = classof(U*);
        if (!internalHandle || !internalHandle->instancePointer || k1) {
            return std::nullopt;
        }
        auto* k2 = *reinterpret_cast<Il2CppClass**>(internalHandle->instancePointer);
        if (!k2) {
            return std::nullopt;
        }
        il2cpp_functions::Init();
        if (il2cpp_functions::class_is_assignable_from(k1, k2)) {
            return SafePtr<U, AllowUnityPrime>(reinterpret_cast<U*>(internalHandle->instancePointer));
        }
        return std::nullopt;
    }

    /// @brief Returns false if this is a defaultly constructed SafePtr, true otherwise.
    /// Note that this means that it will return true if it holds a nullptr value explicitly!
    /// This means that you should check yourself before calling anything using the held T*.
    inline bool isHandleValid() const noexcept {
        return static_cast<bool>(internalHandle);
    } 

    T* ptr() {
        __SAFE_PTR_NULL_HANDLE_CHECK(internalHandle, internalHandle->instancePointer);
    }

    T const* ptr() const {
        __SAFE_PTR_NULL_HANDLE_CHECK(internalHandle, internalHandle->instancePointer);
    }

    /// @brief Returns false if this is a defaultly constructed SafePtr, true otherwise.
    /// Note that this means that it will return true if it holds a nullptr value explicitly!
    /// This means that you should check yourself before calling anything using the held T*.
    operator bool() const noexcept {
        return isHandleValid();
    }

    /// @brief Dereferences the instance pointer to a reference type of the held instance.
    /// Throws a NullHandleException if there is no internal handle.
    T& operator *() {
        return *ptr();
    }

    const T& operator *() const {
        return *ptr();
    }

    T* const operator ->() const {
        return const_cast<T*>(ptr());
    }

    /// @brief Explicitly cast this instance to a T*.
    /// Note, however, that the lifetime of this returned T* is not longer than the lifetime of this instance.
    /// Consider passing a SafePtr reference or copy instead.
    explicit operator T* const() const {
        return const_cast<T*>(ptr());
    }

private:
    friend struct SafePtrUnity<T>;

    struct SafePointerWrapper {
        static SafePointerWrapper* New(T* instance) {
            il2cpp_functions::Init();
            if (!il2cpp_functions::hasGCFuncs) {
#if __has_feature(cxx_exceptions)
                throw CreatedTooEarlyException();
#else
                SAFE_ABORT_MSG("Cannot use a SafePtr this early/without GC functions!");
#endif
            }
            // It should be safe to assume that GC_AllocateFixed returns a non-null pointer. If it does return null, we have a pretty big issue.
            auto* wrapper = reinterpret_cast<SafePointerWrapper*>(il2cpp_functions::GarbageCollector_AllocateFixed(sizeof(SafePointerWrapper), nullptr));
            CRASH_UNLESS(wrapper);
            wrapper->instancePointer = instance;
            return wrapper;
        }
        // Must be explicitly GC freed and allocated
        SafePointerWrapper() = delete;
        ~SafePointerWrapper() = delete;
        T* instancePointer;
    };
    CountPointer<SafePointerWrapper> internalHandle;
};

#if __has_feature(cxx_exceptions)
#define __SAFE_PTR_UNITY_NULL_HANDLE_CHECK(...) \
if (isAlive()) \
return __VA_ARGS__; \
throw NullHandleException()

#else
#include "utils.h"
#define __SAFE_PTR_UNITY_NULL_HANDLE_CHECK(...) \
if (isAlive()) \
return __VA_ARGS__; \
CRASH_UNLESS(false)
#endif

template <typename T>
#ifdef HAS_CODEGEN
requires(std::is_assignable_v<UnityEngine::Object, T>)
#endif
struct SafePtrUnity : public SafePtr<T, true> {
    private:
    using Parent = SafePtr<T, true>;
    public:

    SafePtrUnity() = default;

    SafePtrUnity(T *wrappableInstance) : Parent(wrappableInstance) {}
    SafePtrUnity(T &wrappableInstance) : Parent(wrappableInstance) {}
    SafePtrUnity(Parent&& p) : Parent(p) {}
    SafePtrUnity(Parent const& p) : Parent(p) {}

    SafePtrUnity(SafePtrUnity&& p) : Parent(p) {}
    SafePtrUnity(SafePtrUnity const& p) : Parent(p) {}

    T* ptr() {
        __SAFE_PTR_UNITY_NULL_HANDLE_CHECK(Parent::internalHandle->instancePointer);
    }

    T const* ptr() const {
        __SAFE_PTR_UNITY_NULL_HANDLE_CHECK(Parent::internalHandle->instancePointer);
    }

    /// @brief Explicitly cast this instance to a T*.
    /// Note, however, that the lifetime of this returned T* is not longer than the lifetime of this instance.
    /// Consider passing a SafePtrUnity reference or copy instead.
    explicit operator T* const() const {
        return const_cast<T*>(ptr());
    }

    T* const operator ->() {
        return const_cast<T*>(ptr());
    }

    T* const operator ->() const {
        return ptr();
    }

    T& operator *() {
        return *ptr();
    }

    T const& operator *() const {
        return *ptr();
    }

    operator bool() const {
        return isAlive();
    }

    template<typename U = T>
    requires(std::is_assignable_v<T, U> || std::is_same_v<T, U>)
    bool operator ==(SafePtrUnity<U> const& other) const {
        if (!other.isAlive() || !isAlive()) {
            return other.isAlive() == isAlive();
        }

        return static_cast<T*>(other.internalHandle) == static_cast<T*>(Parent::ptr());
    }

    template<typename U = T>
    bool operator ==(U const* other) const {
        if (!other || !isAlive()) {
            return static_cast<bool>(other) == isAlive();
        }

        return static_cast<T*>(other) == static_cast<T*>(Parent::ptr());
    }

    inline bool isAlive() const {
#ifdef HAS_CODEGEN
<<<<<<< HEAD
        return static_cast<bool>(Parent::internalHandle) && (Parent::ptr()) && Parent::ptr()->m_cachedPtr.m_value;
=======
        return ((bool)Parent::internalHandle) && (Parent::ptr()) && Parent::ptr()->m_CachedPtr.m_value;
>>>>>>> 5e0dc4cf
#else
        // offset yay
        // the offset as specified in the codegen header of [m_cachedPtr] is 0x10
        // which is also the first field of the instance UnityEngine.Object
      return static_cast<bool>(Parent::internalHandle) && (Parent::ptr()) && *reinterpret_cast<void* const*>(reinterpret_cast<uint8_t const*>(Parent::ptr()) + 0x10);
#endif
    }

};

/// @brief Represents a pointer that may be GC'd, but will notify you when it has.
/// Currently unimplemented, requires a hook into all GC frees/collections
template<class T>
struct WeakPtr {

};

template<template<typename> typename Container, typename Item>
concept is_valid_container = requires (Container<Item> coll, Item item) {
    coll.erase(item);
    coll.emplace(item);
    coll.clear();
    coll.begin();
    coll.end();
    coll.size();
};

template<class T>
struct AbstractFunction;

template<typename R, typename T, typename... TArgs>
struct AbstractFunction<R (T*, TArgs...)> {
    virtual T* instance() const = 0;
    virtual void* ptr() const = 0;

    virtual R operator()(TArgs... args) const noexcept = 0;
    virtual ~AbstractFunction() = default;
};

template<class T>
struct FunctionWrapper;

template<typename R, typename... TArgs>
struct FunctionWrapper<R (*)(TArgs...)> : AbstractFunction<R (void*, TArgs...)> {
    void* instance() const override {
        return nullptr;
    }
    void* ptr() const override {
        return reinterpret_cast<void*>(held);
    }
    R (*held)(TArgs...);
    template<class F>
    FunctionWrapper(F&& f) : held(f) {}
    R operator()(TArgs... args) const noexcept override {
        if constexpr (std::is_same_v<R, void>) {
            held(args...);
        } else {
            return held(args...);
        }
    }
};

template<typename R, typename T, typename... TArgs>
struct FunctionWrapper<R (T::*)(TArgs...)> : AbstractFunction<R (void*, TArgs...)> {
    void* instance() const override {
        return _instance;
    }
    void* ptr() const override {
        using fptr = R (T::*)(TArgs...);
        union dat {
            fptr wrapper;
            void* data;
        };
        dat d {.wrapper = held};
        return d.data;
    }
    R (T::*held)(TArgs...);
    T* _instance;
    template<class F>
    FunctionWrapper(F&& f, T* inst) : held(f), _instance(inst) {}
    R operator()(TArgs... args) const noexcept override {
        if constexpr (std::is_same_v<R, void>) {
            (reinterpret_cast<T*>(_instance)->*held)(args...);
        } else {
            return (reinterpret_cast<T*>(_instance)->*held)(args...);
        }
    }
};

template<typename R, typename... TArgs>
struct FunctionWrapper<std::function<R (TArgs...)>> : AbstractFunction<R (void*, TArgs...)> {
    [[nodiscard]] void* instance() const override {
        return nullptr;
    }
    [[nodiscard]] void* ptr() const override {
        return handle;
    }
    std::function<R (TArgs...)> const held;
    void* handle;

    FunctionWrapper(std::function<R (TArgs...)> const& f) : held(f), handle(const_cast<void*>(reinterpret_cast<const void*>(&f))) {}
    R operator()(TArgs... args) const noexcept override {
        if constexpr (std::is_same_v<R, void>) {
            held(args...);
        } else {
            return held(args...);
        }
    }
};

namespace std {
    template<typename R, typename T, typename... TArgs>
    struct hash<AbstractFunction<R (T*, TArgs...)>> {
    std::size_t operator()(const AbstractFunction<R (T*, TArgs...)>& obj) const noexcept {
        auto seed = std::hash<void*>{}(obj.instance());
        return seed ^ std::hash<void*>{}(reinterpret_cast<void*>(obj.ptr())) + 0x9e3779b9 + (seed << 6) + (seed >> 2);
        return seed;
    }
};
}

template<typename R, typename T, typename... TArgs>
bool operator==(const AbstractFunction<R (T*, TArgs...)>& a, const AbstractFunction<R (T*, TArgs...)>& b) {
    return a.instance() == b.instance() && a.ptr() == b.ptr();
}

template<typename R, typename T, typename... TArgs>
bool operator<(const AbstractFunction<R (T*, TArgs...)>& a, const AbstractFunction<R (T*, TArgs...)>& b) {
    return a.ptr() < b.ptr();
}

template<class T>
struct ThinVirtualLayer;

template<typename R, typename T, typename... TArgs>
struct std::hash<ThinVirtualLayer<R (T*, TArgs...)>>;

template<typename R, typename T, typename... TArgs>
struct ThinVirtualLayer<R (T*, TArgs...)> {
    friend struct std::hash<ThinVirtualLayer<R (T*, TArgs...)>>;
private:
    std::shared_ptr<AbstractFunction<R (T*, TArgs...)>> func;

public:
    ThinVirtualLayer(R (*ptr)(TArgs...)) : func(new FunctionWrapper<R (*)(TArgs...)>(ptr)) {}
    template<class F, typename Q>
    ThinVirtualLayer(F&& f, Q* inst) : func(new FunctionWrapper<R (Q::*)(TArgs...)>(f, inst)) {}
    template<class F>
    ThinVirtualLayer(F&& f) : func(new FunctionWrapper<std::function<R (TArgs...)>>(f)) {}

    R operator()(TArgs... args) const noexcept {
        (*func)(args...);
    }
    void* instance() const {
        return func->instance();
    }
    void* ptr() const {
        return func->ptr();
    }

    bool operator==(const ThinVirtualLayer<R (T*, TArgs...)> other) const {
        return *func == (*other.func);
    }
    bool operator<(const ThinVirtualLayer<R (T*, TArgs...)> other) const {
        return *func < *other.func;
    }
};

namespace std {
    template<typename R, typename T, typename... TArgs>
    struct hash<ThinVirtualLayer<R (T*, TArgs...)>> {
    std::size_t operator()(const ThinVirtualLayer<R (T*, TArgs...)>& obj) const noexcept {
        return std::hash<AbstractFunction<R (T*, TArgs...)>>{}(*obj.func);
    }
};
}

// TODO: Make a version of this for C# delegates?
// TODO: Also require the function type to be invokable and all that
template<template<typename> typename Container, typename ...TArgs>
requires (is_valid_container<Container, ThinVirtualLayer<void (void*, TArgs...)>>)
class BasicEventCallback {
private:
    using functionType = ThinVirtualLayer<void (void*, TArgs...)>;
    Container<functionType> callbacks;
public:
    void invoke(TArgs... args) const {
        for (auto& callback : callbacks) {
            callback(args...);
        }
    }

    BasicEventCallback& operator+=(ThinVirtualLayer<void (void*, TArgs...)> callback) {
        callbacks.emplace(std::move(callback));
        return *this;
    }

    BasicEventCallback& operator-=(void (*callback)(TArgs...)) {
        removeCallback(callback);
        return *this;
    }

    BasicEventCallback& operator-=(ThinVirtualLayer<void (void*, TArgs...)> callback) {
        callbacks.erase(callback);
        return *this;
    }

    template<typename T>
    BasicEventCallback& operator-=(void (T::*callback)(TArgs...)) {
        removeCallback(callback);
        return *this;
    }

    void addCallback(void (*callback)(TArgs...)) {
        callbacks.emplace(callback);
    }
    // The instance provide here should have lifetime > calls to invoke.
    // If the provided instance dies before this instance, or before invoke is called, invoke will crash.
    template<typename T>
    void addCallback(void (T::*callback)(TArgs...), T* inst) {
        callbacks.emplace(callback, inst);
    }

    void removeCallback(void (*callback)(TArgs...)) {
        callbacks.erase(callback);
    }

    template<typename T>
    void removeCallback(void (T::*callback)(TArgs...)) {
        // Removal of member functions is expensive because we need to remove all member functions regardless of instance
        for (auto itr = callbacks.begin(); itr != callbacks.end();) {
            union dat {
                decltype(callback) wrapper;
                void* data;
            };
            dat d {.wrapper = callback};
            if (itr->ptr() == d.data) {
                itr = callbacks.erase(itr);
            } else {
                ++itr;
            }
        }
    }
    auto size() const {
        return callbacks.size();
    }
    void clear() {
        callbacks.clear();
    }
};
#undef __SAFE_PTR_NULL_HANDLE_CHECK

template<typename Item>
using default_ordered_set = std::set<Item>;

template<typename Item>
using default_unordered_set = std::unordered_set<Item>;

// Good default for most
template<typename ...TArgs>
using EventCallback = BasicEventCallback<default_ordered_set, TArgs...>;

template<typename ...TArgs>
using UnorderedEventCallback = BasicEventCallback<default_unordered_set, TArgs...>;<|MERGE_RESOLUTION|>--- conflicted
+++ resolved
@@ -531,14 +531,10 @@
 
     inline bool isAlive() const {
 #ifdef HAS_CODEGEN
-<<<<<<< HEAD
-        return static_cast<bool>(Parent::internalHandle) && (Parent::ptr()) && Parent::ptr()->m_cachedPtr.m_value;
-=======
-        return ((bool)Parent::internalHandle) && (Parent::ptr()) && Parent::ptr()->m_CachedPtr.m_value;
->>>>>>> 5e0dc4cf
+        return static_cast<bool>(Parent::internalHandle) && (Parent::ptr()) && Parent::ptr()->m_CachedPtr.m_value;
 #else
         // offset yay
-        // the offset as specified in the codegen header of [m_cachedPtr] is 0x10
+        // the offset as specified in the codegen header of [m_CachedPtr] is 0x10
         // which is also the first field of the instance UnityEngine.Object
       return static_cast<bool>(Parent::internalHandle) && (Parent::ptr()) && *reinterpret_cast<void* const*>(reinterpret_cast<uint8_t const*>(Parent::ptr()) + 0x10);
 #endif
